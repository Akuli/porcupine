from __future__ import annotations

import dataclasses
import logging
import re
import sys
import tkinter
from pathlib import Path
from typing import TYPE_CHECKING, Dict, Iterator, List, Union

import dacite
import yaml

from porcupine import textutils

from .base_highlighter import BaseHighlighter

# TODO: how to install tree-sitter and tree-sitter-languages on Windows?
if sys.platform != "win32" or TYPE_CHECKING:
    import tree_sitter  # type: ignore[import]
    import tree_sitter_languages  # type: ignore[import]

log = logging.getLogger(__name__)

# setup() can show an error message, and the ttk theme affects that
setup_after = ["ttk_themes"]

TOKEN_MAPPING_DIR = Path(__file__).absolute().with_name("tree-sitter-token-mappings")


# DONT_LOOK_INSIDE = [
#    # don't recurse inside strings, for now
#    "string_literal",  # c string
#    "char_literal",  # c character
#    # in markdown, everything's ultimately Text, but not if we don't recurse that deep
#    "fenced_code_block",
#    "code_span",
#    "link_destination",
#    "emphasis",
#    "strong_emphasis",
# ]
#
#
# def get_tag_name(node) -> str:
#    # Programming languages
#    if node.type == "identifier":  # variable names
#        return "Token.Name"
#    if node.type == "type_identifier":  # typedef names in C
#        return "Token.Name.Class"
#    if node.type == "field_identifier":  # struct members in C when they're used
#        return "Token.Name.Attribute"
#    if node.type == "comment":
#        return "Token.Comment"
#    if node.type == "integer":
#        return "Token.Literal.Number.Integer"
#    if node.type == "float":
#        return "Token.Literal.Number.Float"
#    if node.type == "number_literal":
#        return "Token.Literal.Number"
#    # system_lib_string is the <foo.h> includes in c/c++
#    if node.type in ("string", "string_literal", "char_literal", "system_lib_string"):
#        return "Token.Literal.String"
#
#    # Markdown
#    if node.type == "text":
#        return "Token.Text"
#    if node.type == "emphasis":  # *italic* text in markdown
#        return "Token.Comment"
#    if node.type == "strong_emphasis":  # **bold** text in markdown
#        return "Token.Keyword"
#    if node.type in ("fenced_code_block", "code_span"):
#        return "Token.Literal.String"
#


@dataclasses.dataclass
class YmlConfig:
    token_mapping: Dict[str, Union[str, Dict[str, str]]]
    dont_recurse_inside: List[str] = dataclasses.field(default_factory=list)
    queries: Dict[str, str] = dataclasses.field(default_factory=dict)


def _strip_comments(tree_sitter_query: str) -> str:
    return re.sub(r"#.*", "", tree_sitter_query)


class TreeSitterHighlighter(BaseHighlighter):
    def __init__(self, textwidget: tkinter.Text, language_name: str) -> None:
        super().__init__(textwidget)
        self._language = tree_sitter_languages.get_language(language_name)

        self._parser = tree_sitter.Parser()
        self._parser.set_language(self._language)
        self._tree = self._parser.parse(self._get_file_content_for_tree_sitter())

        token_mapping_path = TOKEN_MAPPING_DIR / (language_name + ".yml")
        with token_mapping_path.open("r", encoding="utf-8") as file:
            self._config = dacite.from_dict(YmlConfig, yaml.safe_load(file))

        # Pseudo-optimization: "pre-compile" queries when the highlighter starts.
        # Also makes the highlighter fail noticably if any query contain syntax errors.
        self._queries = {
            node_type_name: self._language.query(_strip_comments(text))
            for node_type_name, text in self._config.queries.items()
        }

    def _get_file_content_for_tree_sitter(self) -> bytes:
        # tk indexes are in chars, tree_sitter is in utf-8 bytes
        # here's my hack to get them compatible:
        #
        # bad:  "örkki" (5 chars) --> b"\xc3\xb6rkki" (6 bytes)
        # good: "örkki" (5 chars) --> b"?rkki" (5 bytes)
        #
        # should be ok as long as all your non-ascii chars are e.g. inside strings
        return self.textwidget.get("1.0", "end - 1 char").encode("ascii", errors="replace")

    def _decide_tag(self, node: tree_sitter.Node) -> str:
        # A hack for TOML. This:
        #
        #   [foo]
        #   x=1
        #   y=2
        #
        # parses as:
        #
        #    type='[' text=b'['
        #    type='bare_key' text=b'foo'
        #    type=']' text=b']'
        #    type='pair' text=b'x=1'
        #    type='pair' text=b'y=2'
        #
        # I want the whole section header [foo] to have the same tag.
        #
        # There's a similar situation in rust: macro name is just an identifier in a macro_invocation
        if (
            self._language.name == "toml"
            and node.type not in ("pair", "comment")
            and node.parent is not None
            and node.parent.type in ("table", "table_array_element")
        ) or (
            self._language.name == "rust"
            and node.type in ("identifier", "scoped_identifier", "!")
            and node.parent is not None
            and node.parent.type == "macro_invocation"
        ):
            type_name = node.parent.type
        else:
            type_name = node.type

        config_value = self._config.token_mapping.get(type_name, "Token.Text")
        if isinstance(config_value, dict):
            return config_value.get(node.text.decode("utf-8"), "Token.Text")
        return config_value

    # only returns nodes that overlap the start,end range
    def _get_nodes_and_tags(
        self,
        cursor: tree_sitter.TreeCursor,
        start_point: tuple[int, int],
        end_point: tuple[int, int],
    ) -> Iterator[tuple[tree_sitter.Node, str]]:
        assert self._config is not None
        overlap_start = max(cursor.node.start_point, start_point)
        overlap_end = min(cursor.node.end_point, end_point)
        if overlap_start >= overlap_end:
            # No overlap with the range we care about. Skip subnodes.
            return

        query = self._queries.get(cursor.node.type)
        if query is not None:
            to_recurse = []
            for subnode, tag_or_recurse in query.captures(cursor.node):
                if tag_or_recurse == "recurse":
                    to_recurse.append(subnode)
                else:
                    yield (subnode, tag_or_recurse)

            for subnode in to_recurse:
                # Tell the tagging code that we're about to recurse.
                # This lets it wipe tags that were previously added on the area.
                # That's also why recursing is done last.
                yield (subnode, "recurse")
                yield from self._get_nodes_and_tags(subnode.walk(), start_point, end_point)
            return

        if cursor.node.type not in self._config.dont_recurse_inside and cursor.goto_first_child():
            yield from self._get_nodes_and_tags(cursor, start_point, end_point)
            while cursor.goto_next_sibling():
                yield from self._get_nodes_and_tags(cursor, start_point, end_point)
            cursor.goto_parent()
        else:
            yield (cursor.node, self._decide_tag(cursor.node))

    # tree-sitter has get_changed_ranges() method, but it has a couple problems:
    #   - It returns empty list if you append text to end of a line. But text like that may need to
    #     get highlighted.
    #   - Release version from pypi doesn't have the method.
    def update_tags_of_visible_area_from_tree(self) -> None:
        start, end = self.get_visible_part()
        start_row, start_col = map(int, start.split("."))
        end_row, end_col = map(int, end.split("."))
        start_point = (start_row - 1, start_col)
        end_point = (end_row - 1, end_col)

        self.delete_tags(start, end)

<<<<<<< HEAD
        for node in self._get_all_nodes(self._tree.walk(), start_point, end_point):
            # A hack for TOML. This:
            #
            #   [foo]
            #   x=1
            #   y=2
            #
            # parses as:
            #
            #    type='[' text=b'['
            #    type='bare_key' text=b'foo'
            #    type=']' text=b']'
            #    type='pair' text=b'x=1'
            #    type='pair' text=b'y=2'
            #
            # I want the whole section header [foo] to have the same tag.
            #
            # There's a similar situation in rust: macro name is just an identifier in a macro_invocation
            if (
                self._language_name == "python"
                and node.type == "identifier"
                and node.prev_sibling is not None
                and node.prev_sibling.type in ("def", "class")
            ):
                # class Foo:  --> highlight Foo as a class_name
                type_name = f"{node.prev_sibling.type}_name"
            elif (
                self._language_name == "toml"
                and node.type not in ("pair", "comment")
                and node.parent is not None
                and node.parent.type in ("table", "table_array_element")
            ) or (
                self._language_name == "rust"
                and node.type in ("identifier", "scoped_identifier", "!")
                and node.parent is not None
                and node.parent.type == "macro_invocation"
            ):
                type_name = node.parent.type
            else:
                type_name = node.type

            tag_name = self._config.token_mapping.get(type_name, "Token.Text")
            if isinstance(tag_name, dict):
                tag_name = tag_name.get(node.text.decode("utf-8"), "Token.Text")
            assert isinstance(tag_name, str)

=======
        for node, tag in self._get_nodes_and_tags(self._tree.walk(), start_point, end_point):
>>>>>>> 9048b973
            start_row, start_col = node.start_point
            end_row, end_col = node.end_point
            start = f"{start_row+1}.{start_col}"
            end = f"{end_row+1}.{end_col}"

            if tag == "recurse":
                self.delete_tags(start, end)
            else:
                self.textwidget.tag_add(tag, start, end)

    def on_scroll(self) -> None:
        # TODO: This could be optimized. Often most of the new visible part was already visible before.
        self.update_tags_of_visible_area_from_tree()

    def on_change(self, changes: textutils.Changes) -> None:
        if not changes.change_list:
            return

        if len(changes.change_list) >= 2:
            # slow, but doesn't happen very often in normal editing
            self._tree = self._parser.parse(self._get_file_content_for_tree_sitter())
        else:
            [change] = changes.change_list
            start_row, start_col = change.start
            old_end_row, old_end_col = change.end
            new_end_row = start_row + change.new_text.count("\n")
            if "\n" in change.new_text:
                new_end_col = len(change.new_text.split("\n")[-1])
            else:
                new_end_col = start_col + len(change.new_text)

            start_byte = self.textwidget.tk.call(
                str(self.textwidget), "count", "-chars", "1.0", f"{start_row}.{start_col}"
            )
            self._tree.edit(
                start_byte=start_byte,
                old_end_byte=start_byte + change.old_text_len,
                new_end_byte=start_byte + len(change.new_text),
                start_point=(start_row - 1, start_col),
                old_end_point=(old_end_row - 1, old_end_col),
                new_end_point=(new_end_row - 1, new_end_col),
            )
            self._tree = self._parser.parse(self._get_file_content_for_tree_sitter(), self._tree)

        self.update_tags_of_visible_area_from_tree()<|MERGE_RESOLUTION|>--- conflicted
+++ resolved
@@ -204,56 +204,7 @@
 
         self.delete_tags(start, end)
 
-<<<<<<< HEAD
-        for node in self._get_all_nodes(self._tree.walk(), start_point, end_point):
-            # A hack for TOML. This:
-            #
-            #   [foo]
-            #   x=1
-            #   y=2
-            #
-            # parses as:
-            #
-            #    type='[' text=b'['
-            #    type='bare_key' text=b'foo'
-            #    type=']' text=b']'
-            #    type='pair' text=b'x=1'
-            #    type='pair' text=b'y=2'
-            #
-            # I want the whole section header [foo] to have the same tag.
-            #
-            # There's a similar situation in rust: macro name is just an identifier in a macro_invocation
-            if (
-                self._language_name == "python"
-                and node.type == "identifier"
-                and node.prev_sibling is not None
-                and node.prev_sibling.type in ("def", "class")
-            ):
-                # class Foo:  --> highlight Foo as a class_name
-                type_name = f"{node.prev_sibling.type}_name"
-            elif (
-                self._language_name == "toml"
-                and node.type not in ("pair", "comment")
-                and node.parent is not None
-                and node.parent.type in ("table", "table_array_element")
-            ) or (
-                self._language_name == "rust"
-                and node.type in ("identifier", "scoped_identifier", "!")
-                and node.parent is not None
-                and node.parent.type == "macro_invocation"
-            ):
-                type_name = node.parent.type
-            else:
-                type_name = node.type
-
-            tag_name = self._config.token_mapping.get(type_name, "Token.Text")
-            if isinstance(tag_name, dict):
-                tag_name = tag_name.get(node.text.decode("utf-8"), "Token.Text")
-            assert isinstance(tag_name, str)
-
-=======
         for node, tag in self._get_nodes_and_tags(self._tree.walk(), start_point, end_point):
->>>>>>> 9048b973
             start_row, start_col = node.start_point
             end_row, end_col = node.end_point
             start = f"{start_row+1}.{start_col}"
