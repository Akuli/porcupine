"""Find and replace text."""
# FIXME: finding 'as' or 'asa' from 'asasasasa' is broken
from __future__ import annotations

import re
import sys
import tkinter
import weakref
from functools import partial
from tkinter import ttk
from typing import Any, Iterator, List, Optional, Tuple, cast

if sys.version_info >= (3, 8):
    from typing import Literal
else:
    from typing_extensions import Literal

from porcupine import get_tab_manager, images, menubar, tabs

finders: weakref.WeakKeyDictionary[tabs.FileTab, Finder] = weakref.WeakKeyDictionary()


class Finder(ttk.Frame):
    """A widget for finding and replacing text.

    Use the pack geometry manager with this widget.
    """

    def __init__(self, parent: tkinter.Misc, textwidget: tkinter.Text, **kwargs: Any) -> None:
        super().__init__(parent, **kwargs)
        self._textwidget = textwidget

        # grid layout:
        #         column 0        column 1     column 2        column 3
        #     ,---------------------------------------------------------------.
        # row0|     Find:     | text entry    |       | [x] Full words only   |
        #     |---------------|---------------|-------|-----------------------|
        # row1| Replace with: | text entry    |       | [x] Ignore case       |
        #     |---------------------------------------------------------------|
        # row2| button frame, this thing contains a bunch of buttons          |
        #     |---------------------------------------------------------------|
        # row3| status label with useful-ish text                             |
        #     |---------------------------------------------------------------|
        # row4| separator                                                     |
        #     `---------------------------------------------------------------'
        #
        # note that column 2 is used just for spacing, the separator helps
        # distinguish this from e.g. status bar below this
        self.grid_columnconfigure(2, minsize=30)  # type: ignore[no-untyped-call]
        self.grid_columnconfigure(3, weight=1)  # type: ignore[no-untyped-call]

        self.full_words_var = tkinter.BooleanVar()
        self.ignore_case_var = tkinter.BooleanVar()
        find_var = tkinter.StringVar()

        self.find_entry = self._add_entry(0, "Find:")
        self.find_entry.config(textvariable=find_var)
        find_var.trace_add("write", self.highlight_all_matches)

        # because cpython gc
        cast(Any, self.find_entry).lol = find_var

        self.replace_entry = self._add_entry(1, "Replace with:")

        self.find_entry.bind("<Shift-Return>", self._go_to_previous_match, add=True)
        self.find_entry.bind("<Return>", self._go_to_next_match, add=True)

        buttonframe = ttk.Frame(self)
        buttonframe.grid(row=2, column=0, columnspan=4, sticky="we")

        self.previous_button = ttk.Button(
            buttonframe, text="Previous match", command=self._go_to_previous_match
        )
        self.next_button = ttk.Button(
            buttonframe, text="Next match", command=self._go_to_next_match
        )
        self.replace_this_button = ttk.Button(
            buttonframe,
            text="Replace this match",
            underline=len("Replace "),
            command=self._replace_this,
        )
        self.replace_all_button = ttk.Button(
            buttonframe, text="Replace all", underline=len("Replace "), command=self._replace_all
        )

        self.previous_button.pack(side="left")
        self.next_button.pack(side="left")
        self.replace_this_button.pack(side="left")
        self.replace_all_button.pack(side="left")
        self._update_buttons()

        self.full_words_var.trace_add("write", self.highlight_all_matches)
        self.ignore_case_var.trace_add("write", self.highlight_all_matches)

        ttk.Checkbutton(
            self, text="Full words only", underline=0, variable=self.full_words_var
        ).grid(row=0, column=3, sticky="w")
        ttk.Checkbutton(self, text="Ignore case", underline=0, variable=self.ignore_case_var).grid(
            row=1, column=3, sticky="w"
        )

        self.statuslabel = ttk.Label(self)
        self.statuslabel.grid(row=3, column=0, columnspan=4, sticky="we")

        ttk.Separator(self, orient="horizontal").grid(row=4, column=0, columnspan=4, sticky="we")

        closebutton = ttk.Label(self, cursor="hand2")
        closebutton.place(relx=1, rely=0, anchor="ne")
        closebutton.bind("<Button-1>", self.hide, add=True)

        closebutton.config(image=images.get("closebutton"))

        # explained in test_find_plugin.py
        textwidget.bind("<<Selection>>", self._update_buttons, add=True)

        textwidget.bind("<<SettingChanged:pygments_style>>", self._config_tags, add=True)
        self._config_tags()

    def _config_tags(self, junk: object = None) -> None:
        # TODO: use more pygments theme instead of hard-coded colors?
        self._textwidget.tag_config("find_highlight", foreground="black", background="yellow")
        self._textwidget.tag_config(
            "find_highlight_selected", foreground="black", background="orange"
        )
        self._textwidget.tag_raise("find_highlight", "sel")
        self._textwidget.tag_raise("find_highlight_selected", "find_highlight")

    def _add_entry(self, row: int, text: str) -> ttk.Entry:
        ttk.Label(self, text=text).grid(row=row, column=0, sticky="w")
        entry = ttk.Entry(self, width=35, font="TkFixedFont")
        entry.bind("<Escape>", self.hide, add=True)
        entry.bind("<Alt-t>", self._replace_this, add=True)
        entry.bind("<Alt-a>", self._replace_all, add=True)
        entry.bind("<Alt-f>", partial(self._toggle_var, self.full_words_var), add=True)
        entry.bind("<Alt-i>", partial(self._toggle_var, self.ignore_case_var), add=True)
        entry.grid(row=row, column=1, sticky="we")
        return entry

    def _toggle_var(self, var: tkinter.BooleanVar, junk: object) -> Literal["break"]:
        var.set(not var.get())
        return "break"

    def show(self) -> None:
        try:
            selected_text: Optional[str] = self._textwidget.get("sel.first", "sel.last")
        except tkinter.TclError:
<<<<<<< HEAD
            self.find_entry.selection_range(0, 'end')
            pass   # nothing is selected, leave find entry content as is
=======
            selected_text = None

        self.pack(fill="x")

        if selected_text is None or "\n" in selected_text:
            self.find_entry.focus_set()
>>>>>>> 7b4ff81c
        else:
            self.find_entry.delete(0, "end")
            self.find_entry.insert(0, selected_text)  # type: ignore[no-untyped-call]
            self.find_entry.select_range(0, "end")
            self.find_entry.focus_set()

        self.highlight_all_matches()

    def hide(self, junk: object = None) -> None:
        self._textwidget.tag_remove("find_highlight", "1.0", "end")
        self._textwidget.tag_remove("find_highlight_selected", "1.0", "end")
        self.pack_forget()
        self._textwidget.focus_set()

    # tag_ranges returns (start1, end1, start2, end2, ...), and this thing
    # gives a list of (start, end) pairs
    def get_match_ranges(self) -> List[Tuple[str, str]]:
        starts_and_ends = list(map(str, self._textwidget.tag_ranges("find_highlight")))
        assert len(starts_and_ends) % 2 == 0
        pairs = list(zip(starts_and_ends[0::2], starts_and_ends[1::2]))
        return pairs

    # must be called when going to another match or replacing becomes possible
    # or impossible, i.e. when find_highlight areas or the selection changes
    def _update_buttons(self, junk: object = None) -> None:
        State = Literal["normal", "disabled"]
        matches_something_state: State = "normal" if self.get_match_ranges() else "disabled"
        replace_this_state: State

        try:
            start, end = map(str, self._textwidget.tag_ranges("sel"))
        except ValueError:
            replace_this_state = "disabled"
        else:  # no, elif doesn't work here
            if (start, end) in self.get_match_ranges():
                replace_this_state = "normal"
            else:
                replace_this_state = "disabled"

        self.previous_button.config(state=matches_something_state)
        self.next_button.config(state=matches_something_state)
        self.replace_this_button.config(state=replace_this_state)
        self.replace_all_button.config(state=matches_something_state)

    def _get_matches_to_highlight(self, looking4: str) -> Iterator[str]:
        # Tkinter's .search() is slow when there are lots of tags from highlight plugin.
        # See "PERFORMANCE ISSUES" in text widget manual page
        text = self._textwidget.get("1.0", "end - 1 char")

        if self.full_words_var.get():
            regex = r"\b" + re.escape(looking4) + r"\b|\n"
        else:
            regex = re.escape(looking4) + "|\n"
        flags = re.IGNORECASE if self.ignore_case_var.get() else 0

        lineno = 1
        for match in re.finditer(regex, text, flags):
            if match.group(0) == "\n":
                lineno += 1
            else:
                if lineno == 1:
                    column = match.start()
                else:
                    column = match.start() - text.rindex("\n", 0, match.start()) - 1
                yield f"{lineno}.{column}"

    def highlight_all_matches(self, *junk: object) -> None:
        # clear previous highlights
        self._textwidget.tag_remove("find_highlight", "1.0", "end")

        looking4 = self.find_entry.get()  # type: ignore[no-untyped-call]
        if not looking4:  # don't search for empty string
            self._update_buttons()
            self.statuslabel.config(text="Type something to find.")
            return
        if self.full_words_var.get():
            # check for non-wordy characters
            match = re.search(r"\W", looking4)
            if match is not None:
                self._update_buttons()
                self.statuslabel.config(
                    text=(
                        f'The search string can\'t contain "{match.group(0)}" when "Full words'
                        ' only" is checked.'
                    )
                )
                return

        count = 0
        for start_index in self._get_matches_to_highlight(looking4):
            self._textwidget.tag_add(
                "find_highlight", start_index, f"{start_index} + {len(looking4)} chars"
            )
            count += 1

        self._update_buttons()
        if count == 0:
            self.statuslabel.config(text="Found no matches :(")
        elif count == 1:
            self.statuslabel.config(text="Found 1 match.")
        else:
            self.statuslabel.config(text=f"Found {count} matches.")

    def _select_match(self, start: str, end: str) -> None:
        self._textwidget.tag_remove("sel", "1.0", "end")
        self._textwidget.tag_remove("find_highlight_selected", "1.0", "end")
        self._textwidget.tag_add("sel", start, end)
        self._textwidget.tag_add("find_highlight_selected", start, end)
        self._textwidget.mark_set("insert", start)
        self._textwidget.see(start)

    def _go_to_next_match(self, junk: object = None) -> None:
        pairs = self.get_match_ranges()
        if not pairs:
            # the "Next match" button is disabled in this case, but the key
            # binding of the find entry is not
            self.statuslabel.config(text="No matches found!")
            return

        # find first pair that starts after the cursor
        for start, end in pairs:
            if self._textwidget.compare(start, ">", "insert"):
                self._select_match(start, end)
                break
        else:
            # reached end of file, use the first match
            self._select_match(*pairs[0])

        self.statuslabel.config(text="")
        self._update_buttons()

    # see _go_to_next_match for comments
    def _go_to_previous_match(self, junk: object = None) -> None:
        pairs = self.get_match_ranges()
        if not pairs:
            self.statuslabel.config(text="No matches found!")
            return

        for start, end in reversed(pairs):
            if self._textwidget.compare(start, "<", "insert"):
                self._select_match(start, end)
                break
        else:
            self._select_match(*pairs[-1])

        self.statuslabel.config(text="")
        self._update_buttons()
        return

    def _replace_this(self, junk: object = None) -> Literal["break"]:
        if str(self.replace_this_button["state"]) == "disabled":
            self.statuslabel.config(text='Click "Previous match" or "Next match" first.')
            return "break"

        # highlighted areas must not be moved after .replace, think about what
        # happens when you replace 'asd' with 'asd'
        start, end = self._textwidget.tag_ranges("sel")
        self._textwidget.tag_remove("find_highlight", start, end)
        self._update_buttons()
        self._textwidget.replace(start, end, self.replace_entry.get())  # type: ignore[no-untyped-call]

        self._textwidget.mark_set("insert", start)
        self._go_to_next_match()

        left = len(self.get_match_ranges())
        if left == 0:
            self.statuslabel.config(text="Replaced the last match.")
        elif left == 1:
            self.statuslabel.config(text="Replaced a match. There is 1 more match.")
        else:
            self.statuslabel.config(text=f"Replaced a match. There are {left} more matches.")
        return "break"

    def _replace_all(self, junk: object = None) -> Literal["break"]:
        match_ranges = self.get_match_ranges()

        # must do this backwards because replacing may screw up indexes AFTER
        # the replaced place
        for start, end in reversed(match_ranges):
            self._textwidget.replace(start, end, self.replace_entry.get())  # type: ignore[no-untyped-call]
        self._textwidget.tag_remove("find_highlight", "1.0", "end")
        self._update_buttons()

        if len(match_ranges) == 1:
            self.statuslabel.config(text="Replaced 1 match.")
        else:
            self.statuslabel.config(text=f"Replaced {len(match_ranges)} matches.")
        return "break"


def find() -> None:
    tab = get_tab_manager().select()
    assert isinstance(tab, tabs.FileTab)
    if tab not in finders:
        finders[tab] = Finder(tab.bottom_frame, tab.textwidget)
    finders[tab].show()


def setup() -> None:
    menubar.get_menu("Edit").add_command(label="Find and Replace", command=find)
    menubar.set_enabled_based_on_tab(
        "Edit/Find and Replace", (lambda tab: isinstance(tab, tabs.FileTab))
    )<|MERGE_RESOLUTION|>--- conflicted
+++ resolved
@@ -145,17 +145,7 @@
         try:
             selected_text: Optional[str] = self._textwidget.get("sel.first", "sel.last")
         except tkinter.TclError:
-<<<<<<< HEAD
-            self.find_entry.selection_range(0, 'end')
-            pass   # nothing is selected, leave find entry content as is
-=======
-            selected_text = None
-
-        self.pack(fill="x")
-
-        if selected_text is None or "\n" in selected_text:
-            self.find_entry.focus_set()
->>>>>>> 7b4ff81c
+            self.find_entry.selection_range(0, "end")  # when ctrl + f without text selected
         else:
             self.find_entry.delete(0, "end")
             self.find_entry.insert(0, selected_text)  # type: ignore[no-untyped-call]
