"""Displays a directory tree on the left side of the editor.

You can navigate directories, and open files in Porcupine.
"""

from __future__ import annotations

import dataclasses
import logging
import os
import tkinter
from functools import partial
from pathlib import Path
from tkinter import ttk
from typing import Any, Callable, Iterator, List

from porcupine import (
    get_main_window,
    get_paned_window,
    get_tab_manager,
    menubar,
    settings,
    tabs,
    utils,
)

log = logging.getLogger(__name__)

# The idea: If more than this many projects are opened, then the least recently
# opened project will be closed.
#
# Gotchas:
#   - Git run time is the bottleneck of refreshing, and it's proportional to
#     this. For that reason, keep it small.
#   - If you have more than this many files open, each from a different
#     project, there will be one project for each file in the directory tree
#     and this number is exceeded.
MAX_PROJECTS = 5


# For perf reasons, we want to avoid unnecessary Tcl calls when
# looking up information by id. Easiest solution is to include the
# information in the id. It's a bit lol. The format is:
#
#   "{type}:{project_number}:{path}"
#
# where:
#   - type is "file", "dir", "project"
#   - project_number is unique to each project
def get_path(item_id: str) -> Path:
    item_type, project_number, path = item_id.split(":", maxsplit=2)
    return Path(path)


def _path_to_root_inclusive(path: Path, root: Path) -> Iterator[Path]:
    assert path == root or root in path.parents
    while True:
        yield path
        if path == root:
            break
        path = path.parent


@dataclasses.dataclass
class FolderRefreshed(utils.EventDataclass):
    project_id: str
    folder_id: str


# TODO: show long paths more nicely?
def _stringify_path(path: Path) -> str:
    home = Path.home()
    if path == home or home in path.parents:
        return os.sep.join(["~"] + list(path.relative_to(home).parts))
    return str(path)


class DirectoryTree(ttk.Treeview):
    def __init__(self, master: tkinter.Misc) -> None:
        super().__init__(master, selectmode="browse", show="tree", style="DirectoryTree.Treeview")

        # Needs after_idle because selection hasn't updated when binding runs
        self.bind("<Button-1>", self._on_click, add=True)

        self.bind("<<TreeviewOpen>>", self.open_file_or_dir, add=True)
        self.bind("<<ThemeChanged>>", self._config_tags, add=True)
        self.column("#0", minwidth=500)  # allow scrolling sideways
        self._config_tags()

        self._last_click_time = 0  # Very long time since previous click, no double click
        self._last_click_item: str | None = None

        self._project_num_counter = 0

        # "lambda x: x" sorting key puts dirs before files, and sorts by path case-sensitive
        self.sorting_keys: list[Callable[[str], Any]] = [lambda item_id: item_id]

    def set_the_selection_correctly(self, id: str) -> None:
        self.selection_set(id)
        self.focus(id)

    def _on_click(self, event: tkinter.Event[DirectoryTree]) -> str | None:
        self.tk.call("focus", self)

        # Man page says identify_row is "obsolescent" but tkinter doesn't have the new thing yet
        item = self.identify_row(event.y)
        if item is None:
            return None

        # Couldn't get <Double-Button-1> to work, so I wrote a program to
        # measure max time between double clicks. It's 500ms on my system.
        double_click = event.time - self._last_click_time < 500 and self._last_click_item == item

        self.set_the_selection_correctly(item)
        if item.startswith("file:"):
            if double_click:
                self.open_file_or_dir()
        else:
            little_arrow_clicked = self.identify_element(event.x, event.y) == "Treeitem.indicator"
            if double_click or little_arrow_clicked:
                self.item(item, open=(not self.item(item, "open")))
                if self.item(item, "open"):
                    self.open_file_or_dir()

        self._last_click_item = item
        if double_click:
            # Prevent getting two double clicks with 3 quick subsequent clicks
            self._last_click_time = 0
        else:
            self._last_click_time = event.time
        return "break"

    def _config_tags(self, junk: object = None) -> None:
        fg = self.tk.eval("ttk::style lookup Treeview -foreground")
        bg = self.tk.eval("ttk::style lookup Treeview -background")
        gray = utils.mix_colors(fg, bg, 0.5)
        self.tag_configure("dummy", foreground=gray)

    # This allows projects to be nested. Here's why that's a good thing:
    # Consider two projects, blah/blah/outer and blah/blah/outer/blah/inner.
    # If the inner project is not shown when outer project is already in the
    # directory tree, and home folder somehow becomes a project (e.g. when
    # editing ~/blah.py), then the directory tree will present everything
    # inside the home folder as one project.
    def add_project(self, root_path: Path, *, refresh: bool = True) -> None:
        for existing_id in self.get_children():
            if get_path(existing_id) == root_path:
                # Move project first to avoid hiding it soon
                self.move(existing_id, "", 0)
                return

        self._project_num_counter += 1
        project_item_id = f"project:{self._project_num_counter}:{root_path}"
        # insert to beginning, so it won't be hidden soon
        self.insert("", 0, project_item_id, text=_stringify_path(root_path), open=False)
        self._insert_dummy(project_item_id)
        self._hide_old_projects()
        if refresh:
            self.refresh()

    def select_file(self, path: Path) -> None:
        matching_projects = [
            project_id for project_id in self.get_children() if get_path(project_id) in path.parents
        ]
        if not matching_projects:
            # Happens when tab changes because a file was just opened. This
            # will be called soon once the project has been added.
            log.info(f"can't select '{path}' because there are no projects containing it")
            return

        # When opening ~/foo/bar/lol.py, use ~/foo/bar instead of ~/foo
        project_id = max(matching_projects, key=(lambda id: len(str(get_path(id)))))

        path_to_root = list(_path_to_root_inclusive(path, get_path(project_id)))
        root_to_path = path_to_root[::-1]
        root_to_path_excluding_root = root_to_path[1:]

        # Find the visible sub-item representing the file
        file_id = project_id
        for subpath in root_to_path_excluding_root:
            if self.item(file_id, "open"):
                file_id = self.get_id_from_path(subpath, project_id)
                assert file_id is not None
            else:
                # ...or a closed folder that contains the file
                break

        self.set_the_selection_correctly(file_id)
        self.see(file_id)

    def _insert_dummy(self, parent: str, *, text: str = "", clear: bool = False) -> None:
        assert parent
        if clear:
            self.delete(*self.get_children(parent))
        else:
            assert not self.get_children(parent)

        self.insert(parent, "end", text=text, tags="dummy")

    def contains_dummy(self, parent: str) -> bool:
        children = self.get_children(parent)
        return len(children) == 1 and self.tag_has("dummy", children[0])

    def _hide_old_projects(self, junk: object = None) -> None:
        for project_id in self.get_children(""):
            if not get_path(project_id).is_dir():
                self.delete(project_id)

        # To avoid getting rid of existing projects when not necessary, we do
        # shortening after deleting non-existent projects
        for project_id in reversed(self.get_children("")):
            if len(self.get_children("")) > MAX_PROJECTS and not any(
                isinstance(tab, tabs.FileTab)
                and tab.path is not None
                and get_path(project_id) in tab.path.parents
                for tab in get_tab_manager().tabs()
            ):
                self.delete(project_id)

        # Settings is a weird place for this, but easier than e.g. using a cache file.
        settings.set_("directory_tree_projects", [str(get_path(id)) for id in self.get_children()])

    def refresh(self, junk: object = None) -> None:
        log.debug("refreshing begins")
        self._hide_old_projects()
        self.event_generate("<<RefreshBegins>>")
        for project_id in self.get_children():
            self._update_tags_and_content(get_path(project_id), project_id)

    def find_project_id(self, item_id: str) -> str:
        # Does not work for dummy items, because they don't use type:num:path scheme
        num = item_id.split(":", maxsplit=2)[1]
        [result] = [id for id in self.get_children("") if id.startswith(f"project:{num}:")]
        return result

    # The following two methods call each other recursively.

    def _update_tags_and_content(self, project_root: Path, child_id: str) -> None:
        self.event_generate("<<UpdateItemTags>>", data=child_id)

        child_path = get_path(child_id)
        if child_id.startswith(("dir:", "project:")) and not self.contains_dummy(child_id):
            self._open_and_refresh_directory(child_path, child_id)

    def _open_and_refresh_directory(self, dir_path: Path, dir_id: str) -> None:
        if self.contains_dummy(dir_id):
            self.delete(self.get_children(dir_id)[0])

        project_ids = self.get_children("")
        if dir_id not in project_ids and dir_path in map(get_path, project_ids):
            self._insert_dummy(dir_id, text="(open as a separate project)", clear=True)
            return

        path2id = {get_path(id): id for id in self.get_children(dir_id)}
        new_paths = set(dir_path.iterdir())
        if not new_paths:
            self._insert_dummy(dir_id, text="(empty)", clear=True)
            return

        # TODO: handle changing directory to file
        for path in list(path2id.keys() - new_paths):
            self.delete(path2id.pop(path))
        for path in list(new_paths - path2id.keys()):
            project_num = dir_id.split(":", maxsplit=2)[1]
            if path.is_dir():
                item_id = f"dir:{project_num}:{path}"
            else:
                item_id = f"file:{project_num}:{path}"

            self.insert(dir_id, "end", item_id, text=path.name, open=False)
            path2id[path] = item_id
            if path.is_dir():
                assert dir_path is not None
                self._insert_dummy(path2id[path])

        project_id = self.find_project_id(dir_id)
        project_root = get_path(project_id)
        for child_path, child_id in path2id.items():
            self._update_tags_and_content(project_root, child_id)

<<<<<<< HEAD
        for index, child_id in enumerate(
            sorted(
                self.get_children(dir_id),
                key=(lambda item_id: [f(item_id) for f in self.sorting_keys]),
            )
        ):
            self.move(child_id, dir_id, index)  # type: ignore[no-untyped-call]
=======
        for index, child_id in enumerate(sorted(self.get_children(dir_id), key=self._sorting_key)):
            self.move(child_id, dir_id, index)
>>>>>>> 96c7eb7e

        # When binding to this event, make sure you delete all tags you created on previous update.
        # Even though refersh() deletes tags, this method by itself doesn't.
        self.event_generate(
            "<<FolderRefreshed>>", data=FolderRefreshed(project_id=project_id, folder_id=dir_id)
        )

    def open_file_or_dir(self, event: object = None) -> None:
        try:
            [selected_id] = self.selection()
        except ValueError:
            # nothing selected, can happen when double-clicking something else than one of the items
            return

        if selected_id.startswith("file:"):
            get_tab_manager().open_file(get_path(selected_id))
        elif selected_id.startswith(("dir:", "project:")):  # not dummy item
            self._open_and_refresh_directory(get_path(selected_id), selected_id)

            tab = get_tab_manager().select()
            if (
                isinstance(tab, tabs.FileTab)
                and tab.path is not None
                and get_path(selected_id) in tab.path.parents
            ):
                # Don't know why after_idle is needed
                self.after_idle(self.select_file, tab.path)

    def get_id_from_path(self, path: Path, project_id: str) -> str | None:
        """Find an item from the directory tree given its path.

        Because the treeview loads items lazily as needed, this may return None
        even if the path exists inside the project.
        """
        project_num = project_id.split(":", maxsplit=2)[1]
        if path.is_dir():
            result = f"dir:{project_num}:{path}"
        else:
            result = f"file:{project_num}:{path}"

        if self.exists(result):
            return result
        return None


def select_current_file(tree: DirectoryTree, event: object) -> None:
    tab = get_tab_manager().select()
    if isinstance(tab, tabs.FileTab) and tab.path is not None:
        tree.select_file(tab.path)


def on_new_filetab(tree: DirectoryTree, tab: tabs.FileTab) -> None:
    def path_callback(junk: object = None) -> None:
        if tab.path is not None:
            tree.add_project(utils.find_project_root(tab.path))
            tree.refresh()
            tree.select_file(tab.path)

    path_callback()

    tab.bind("<<AfterSave>>", path_callback, add=True)
    tab.bind("<<AfterSave>>", tree._hide_old_projects, add=True)
    tab.bind("<Destroy>", tree._hide_old_projects, add=True)


def focus_treeview(tree: DirectoryTree) -> None:
    if tree.get_children() and not tree.focus():
        tree.set_the_selection_correctly(tree.get_children()[0])

    # Tkinter has two things called .focus(), and they conflict:
    #  - Telling the treeview to set its focus to the first item, if no item is
    #    focused. In Tcl, '$tree focus', where $tree is the widget name. This
    #    is what the .focus() method does.
    #  - Tell the rest of the GUI to focus the treeview. In Tcl, 'focus $tree'.
    tree.tk.call("focus", tree)


# There's no way to bind so you get only main window's events.
#
# When the treeview is focused inside the Porcupine window but the Porcupine
# window itself is not focused, this refreshes twice when the window gets
# focus. If that ever becomes a problem, it can be fixed with a debouncer. At
# the time of writing this, Porcupine contains debouncer code used for
# something else. That can be found with grep.
def on_any_widget_focused(tree: DirectoryTree, event: tkinter.Event[tkinter.Misc]) -> None:
    if event.widget is get_main_window() or event.widget is tree:
        tree.refresh()


def setup() -> None:
    settings.add_option("directory_tree_projects", [], List[str])

    # TODO: add something for finding a file by typing its name?
    container = ttk.Frame(get_paned_window())

    # Packing order matters. The widget packed first is always visible.
    scrollbar = ttk.Scrollbar(container)
    scrollbar.pack(side="right", fill="y")
    tree = DirectoryTree(container)
    tree.pack(side="left", fill="both", expand=True)
    get_main_window().bind("<FocusIn>", partial(on_any_widget_focused, tree), add=True)

    tree.config(yscrollcommand=scrollbar.set)
    scrollbar.config(command=tree.yview)

    # Insert directory tree before tab manager
    get_paned_window().insert(get_tab_manager(), container)

    get_tab_manager().add_filetab_callback(partial(on_new_filetab, tree))
    get_tab_manager().bind("<<NotebookTabChanged>>", partial(select_current_file, tree), add=True)

    menubar.get_menu("View").add_command(
        label="Focus directory tree", command=partial(focus_treeview, tree)
    )

    # Must reverse because last added project goes first
    string_paths = settings.get("directory_tree_projects", List[str])
    for path in map(Path, string_paths[:MAX_PROJECTS][::-1]):
        if path.is_absolute() and path.is_dir():
            tree.add_project(path, refresh=False)
    tree.refresh()<|MERGE_RESOLUTION|>--- conflicted
+++ resolved
@@ -278,18 +278,13 @@
         for child_path, child_id in path2id.items():
             self._update_tags_and_content(project_root, child_id)
 
-<<<<<<< HEAD
         for index, child_id in enumerate(
             sorted(
                 self.get_children(dir_id),
                 key=(lambda item_id: [f(item_id) for f in self.sorting_keys]),
             )
         ):
-            self.move(child_id, dir_id, index)  # type: ignore[no-untyped-call]
-=======
-        for index, child_id in enumerate(sorted(self.get_children(dir_id), key=self._sorting_key)):
             self.move(child_id, dir_id, index)
->>>>>>> 96c7eb7e
 
         # When binding to this event, make sure you delete all tags you created on previous update.
         # Even though refersh() deletes tags, this method by itself doesn't.
