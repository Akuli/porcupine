--- conflicted
+++ resolved
@@ -457,14 +457,10 @@
 
 
 def setup() -> None:
-<<<<<<< HEAD
     config_indent()
     get_tab_manager().bind("<<ThemeChanged>>", config_indent, add=True)
 
-    settings.add_option("directory_tree_projects", [], List[str])
-=======
     global_settings.add_option("directory_tree_projects", [], List[str])
->>>>>>> 7914f4bd
 
     container = ttk.Frame(get_horizontal_panedwindow(), name="directory_tree_container")
     get_horizontal_panedwindow().add(container, before=get_vertical_panedwindow())
