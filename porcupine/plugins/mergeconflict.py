"""Add "Use this" buttons into files that contain Git merge conflicts."""
from __future__ import annotations

import itertools
import tkinter
<<<<<<< HEAD
import weakref
from typing import Any, Callable, List, cast
=======
from typing import Any, cast
>>>>>>> fa007912

from porcupine import get_tab_manager, tabs, utils
from porcupine.plugins.linenumbers import LineNumbers

setup_after = ["linenumbers"]


def find_merge_conflicts(textwidget: tkinter.Text) -> list[list[int]]:
    result = []
    current_state = "outside"

    for lineno in range(1, int(textwidget.index("end - 1 char").split(".")[0]) + 1):
        line = textwidget.get(f"{lineno}.0", f"{lineno}.0 lineend")
        # Line might contain whitespace characters after '<<<<<<< '
        if line.startswith("<<<<<<< "):
            expected_current_state = "outside"
            new_state = "first"
        elif line == "=======":
            expected_current_state = "first"
            new_state = "second"
        elif line.startswith(">>>>>>> "):
            expected_current_state = "second"
            new_state = "outside"
        else:
            int("123")  # needed for coverage to notice that the continue runs
            continue

        if current_state != expected_current_state:
            # Something is funny. Maybe the file contains some things that make
            # it look like git merge conflict, but it really isn't that.
            return []

        current_state = new_state
        if new_state == "first":
            result.append([lineno])
        else:
            result[-1].append(lineno)

    if current_state == "outside":
        return result
    return []


tag_counter = itertools.count()


class ConflictDisplayer:

    # line numbers not stored to self because they may change as text is edited
    def __init__(
        self, textwidget: tkinter.Text, start_lineno: int, middle_lineno: int, end_lineno: int
    ) -> None:
        self.textwidget = textwidget

        n = next(tag_counter)
        self.part1_tag = f"merge_conflict_{n}_part1"
        self.middle_tag = f"merge_conflict_{n}_middle"
        self.part2_tag = f"merge_conflict_{n}_part2"

        part1_color = utils.mix_colors(self.textwidget["bg"], "magenta", 0.8)
        manual_color = utils.mix_colors(self.textwidget["bg"], "tomato", 0.8)
        part2_color = utils.mix_colors(self.textwidget["bg"], "cyan", 0.8)

        self.part1_button = self.make_button(start_lineno, part1_color, "Use this", self.use_part1)
        self.manual_button = self.make_button(
            middle_lineno, manual_color, "Edit manually", self.stop_displaying
        )
        self.part2_button = self.make_button(end_lineno, part2_color, "Use this", self.use_part2)

        textwidget.tag_config(self.part1_tag, background=part1_color)
        textwidget.tag_config(self.middle_tag, background=manual_color)
        textwidget.tag_config(self.part2_tag, background=part2_color)
        textwidget.tag_lower(self.part1_tag, "sel")
        textwidget.tag_lower(self.middle_tag, "sel")
        textwidget.tag_lower(self.part2_tag, "sel")
        textwidget.tag_add(self.part1_tag, f"{start_lineno}.0", f"{middle_lineno}.0")
        textwidget.tag_add(self.middle_tag, f"{middle_lineno}.0", f"{middle_lineno + 1}.0")
        textwidget.tag_add(self.part2_tag, f"{middle_lineno + 1}.0", f"{end_lineno + 1}.0")

        self._stopped = False

    def make_button(
        self, lineno: int, bg_color: str, text: str, on_click: Callable[[], None]
    ) -> tkinter.Label:
        # Want custom colors. Usually non-ttk widget works for it, but not on mac.
        label = tkinter.Label(
            text=text,
            relief="raised",
            padx=15,
            pady=5,
            bg=bg_color,
            fg=utils.invert_color(bg_color),
        )

        def on_release(event: tkinter.Event[tkinter.Label]) -> None:
            clicked = label["relief"] == "sunken"
            label.config(relief="raised")
            if clicked:
                on_click()  # can destroy label

        def on_destroy(event: tkinter.Event[tkinter.Label]) -> None:
            # after_idle needed to prevent segfault
            # https://core.tcl-lang.org/tk/tktview/54fe7a5e718423d16f4a11f9d672cd7bae7da39f
            self.textwidget.after_idle(self.stop_displaying)

        # Light themes need a lot of white, dark themes would be ok with less
        hover_bg = utils.mix_colors(bg_color, "white", 0.5)

        label.bind("<Enter>", (lambda event: label.config(bg=hover_bg)), add=True)
        label.bind("<Leave>", (lambda event: label.config(bg=bg_color)), add=True)
        label.bind("<Button1-Enter>", (lambda event: label.config(relief="sunken")), add=True)
        label.bind("<Button1-Leave>", (lambda event: label.config(relief="raised")), add=True)
        label.bind("<ButtonRelease-1>", on_release, add=True)
        label.bind("<Destroy>", on_destroy, add=True)

        self.textwidget.window_create(f"{lineno}.0 lineend", window=label)  # type: ignore[no-untyped-call]
        return label

    # may get called multiple times
    def stop_displaying(self) -> None:
        if self._stopped:
            return
        self._stopped = True

        self.part1_button.destroy()
        self.manual_button.destroy()
        self.part2_button.destroy()

        self.textwidget.tag_delete(self.part1_tag)
        self.textwidget.tag_delete(self.middle_tag)
        self.textwidget.tag_delete(self.part2_tag)

    def use_part1(self) -> None:
        self.textwidget.delete(f"{self.middle_tag}.first", f"{self.part2_tag}.last")
        self.textwidget.delete(
            f"{self.part1_button} linestart", f"{self.part1_button} linestart + 1 line"
        )
        self.stop_displaying()

    def use_part2(self) -> None:
        self.textwidget.delete(
            f"{self.part2_button} linestart", f"{self.part2_button} linestart + 1 line"
        )
        self.textwidget.delete(f"{self.part1_tag}.first", f"{self.middle_tag}.last")
        self.stop_displaying()


def update_displayers(tab: tabs.FileTab, displayers: list[ConflictDisplayer]) -> None:
    for displayer in displayers:
        displayer.stop_displaying()
    displayers.clear()

    for line_numbers in find_merge_conflicts(tab.textwidget):
        displayers.append(ConflictDisplayer(tab.textwidget, *line_numbers))


def on_new_filetab(tab: tabs.FileTab) -> None:
    displayers: list[ConflictDisplayer] = []
    update_displayers(tab, displayers)
    tab.bind("<<Reloaded>>", (lambda event: update_displayers(tab, displayers)), add=True)

    for child in tab.left_frame.winfo_children():
        if isinstance(child, LineNumbers):
            tab.textwidget.bind(
                "<Enter>",
                (
                    # This runs after clicking "Use this" button, mouse <Enter>s text widget
                    # Don't know why this needs a small timeout instead of after_idle
                    # https://github.com/python/mypy/issues/9658
                    lambda event: tab.after(50, cast(Any, child).do_update)
                ),
                add=True,
            )


def setup() -> None:
    get_tab_manager().add_filetab_callback(on_new_filetab)<|MERGE_RESOLUTION|>--- conflicted
+++ resolved
@@ -3,12 +3,7 @@
 
 import itertools
 import tkinter
-<<<<<<< HEAD
-import weakref
-from typing import Any, Callable, List, cast
-=======
-from typing import Any, cast
->>>>>>> fa007912
+from typing import Any, Callable, cast
 
 from porcupine import get_tab_manager, tabs, utils
 from porcupine.plugins.linenumbers import LineNumbers
