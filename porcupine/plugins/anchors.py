--- conflicted
+++ resolved
@@ -72,26 +72,13 @@
             int(self.tab_textwidget.index(anchorpoint).split(".")[0]) for anchorpoint in anchor_list
         ]
 
-<<<<<<< HEAD
         rows_before_cursor = [n for n in anchor_rows if n < int(cursor_row)]
-        if not rows_before_cursor:
-            return
-
-        previous_anchor_row = max(rows_before_cursor)
-        self.tab_textwidget.mark_set("insert", f"{str(previous_anchor_row)}.0")
-        self.tab_textwidget.see("insert")
-=======
-        if next_anchor_row:
-            self.tab_textwidget.mark_set("insert", f"{str(next_anchor_row)}.0")
-
-            # If cursor is above first row
-            if int(self._get_cursor_index().split(".")[0]) < int(
-                self.tab_textwidget.index("@0,0").split(".")[0]
-            ):
-                self.tab_textwidget.see("insert")
+        if rows_before_cursor:
+            previous_anchor_row = max(rows_before_cursor)
+            self.tab_textwidget.mark_set("insert", f"{str(previous_anchor_row)}.0")
+            self.tab_textwidget.see("insert")
 
         return "break"
->>>>>>> f258a565
 
     # def bind_specific(self, event: tkinter.Event[tkinter.Misc], partial ?) -> None:
     #     pass
