--- conflicted
+++ resolved
@@ -13,16 +13,10 @@
 from porcupine import get_tab_manager, menubar, tabs, textutils
 from porcupine.plugins import rightclick_menu
 
-<<<<<<< HEAD
 def already_commented(linetext: str, comment_prefix: str) -> Optional[bool]:
     # Ignore '# blah' comments because they are likely written by hand
     # But don't ignore indented '#    blah', that is most likely by this plugin
     if linetext.startswith(comment_prefix) and not re.match(r" [^ ]", linetext[len(comment_prefix)]):
-=======
-
-def already_commented(linetext: str, comment_prefix: str) -> bool:
-    if linetext.strip().startswith(comment_prefix):
->>>>>>> 539c8029
         return True
 
 
