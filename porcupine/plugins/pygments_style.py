--- conflicted
+++ resolved
@@ -3,10 +3,6 @@
 
 import threading
 import tkinter
-<<<<<<< HEAD
-from typing import List, Tuple
-=======
->>>>>>> f964ac95
 
 from pygments import styles, token
 
