"""Everything related to filetypes.toml."""
from __future__ import annotations

import argparse
import fnmatch
import logging
import re
import sys
from functools import partial
from pathlib import Path
from typing import Any, Dict, Optional

import tomli
from pygments import lexers
from pygments.util import ClassNotFound

from porcupine import (
    dirs,
    filedialog_kwargs,
    get_parsed_args,
    get_tab_manager,
    menubar,
    settings,
    tabs,
)
from porcupine.settings import global_settings

log = logging.getLogger(__name__)
FileType = Dict[str, Any]
filetypes: dict[str, FileType] = {}


# Sometimes dynamic typing is awesome
def merge_settings(default: object, user: object) -> Any:
    if isinstance(default, dict) and isinstance(user, dict):
        # If a key is in only one of the dicts, include as is.
        # Recurse for keys in both dicts.
        result = {**default, **user}
        for common_key in default.keys() & user.keys():
            result[common_key] = merge_settings(default[common_key], user[common_key])
        return result
    return user


def is_list_of_strings(obj: object) -> bool:
    return isinstance(obj, list) and all(isinstance(item, str) for item in obj)


def load_filetypes() -> None:
    # user_path can't be global var because tests monkeypatch
    user_path = Path(dirs.user_config_dir) / "filetypes.toml"
    defaults_path = Path(__file__).absolute().parent.parent / "default_filetypes.toml"

    with defaults_path.open("rb") as defaults_file:
        default_filetypes = tomli.load(defaults_file)

    user_filetypes: dict[str, FileType] = {}
    try:
        with user_path.open("rb") as user_file:
            user_filetypes = tomli.load(user_file)
    except FileNotFoundError:
        log.info(f"'{user_path}' not found, creating")
        with user_path.open("x") as file:  # error if exists
            file.write(
                """\
# Putting filetype configuration into this file overrides Porcupine's default
# filetype configuration. You can read the default configuration here:
#
#    https://github.com/Akuli/porcupine/blob/master/porcupine/default_filetypes.toml
"""
            )
    except (OSError, UnicodeError, tomli.TOMLDecodeError):
        log.exception(f"reading '{user_path}' failed, using defaults")

    assert not filetypes
    filetypes.update(merge_settings(default_filetypes, user_filetypes))

    for name, filetype in filetypes.items():
        # everything except filename_patterns and shebang_regex is handled by Settings objects
        if "filename_patterns" in filetype and not is_list_of_strings(
            filetype["filename_patterns"]
        ):
            log.error(f"filename_patterns is not a list of strings in [{name}] section")
            del filetype["filename_patterns"]

        if "shebang_regex" in filetype:
            try:
                re.compile(filetype["shebang_regex"])
            except re.error:
                log.error(f"invalid shebang_regex in [{name}] section")
                del filetype["shebang_regex"]

        filetype.setdefault("filename_patterns", [])
        filetype.setdefault("shebang_regex", r"this regex matches nothing^")
        filetype.setdefault("syntax_highlighter", "pygments")

        # Please avoid code like "if this is a C file", in case someone wants to use the same thing for c++
        # Applies to most other filetypes too e.g. Python file .py and Python stub file .pyi
        assert "filetype_name" not in filetype
        filetype["filetype_name"] = name

<<<<<<< HEAD
    filedialog_kwargs["filetypes"] = [("All Files", ["*"])] + [
=======

def set_filedialog_kwargs() -> None:
    filedialog_kwargs["filetypes"] = [
>>>>>>> 77d1c1fe
        (
            name,
            [
                # "*.py" doesn't work on windows, but ".py" works and does the same thing
                # See "SPECIFYING EXTENSIONS" in tk_getOpenFile manual page
                pattern.split("/")[-1].lstrip("*")
                for pattern in filetype["filename_patterns"]
            ],
        )
        for name, filetype in filetypes.items()
        if name != "Plain Text"  # can just use "All Files" for this
    ]

    if sys.platform != "darwin":
        # Causes crashes for some Mac users, but not all. See #1092
        filedialog_kwargs["filetypes"].insert(0, ("All Files", ["*"]))


def get_filetype_from_matches(
    matches: dict[str, FileType], they_match_what: str
) -> FileType | None:
    if not matches:
        return None
    if len(matches) >= 2:
        # Last match, because it's more likely from the user's configuration rather than default.
        names = ", ".join(matches.keys())
        log.warning(
            f"{len(matches)} file types match {they_match_what}: {names}. The last match will be"
            " used."
        )
    return list(matches.values())[-1]


def guess_filetype_from_path(filepath: Path) -> FileType | None:
    assert filepath.is_absolute()
    return get_filetype_from_matches(
        {
            name: filetype
            for name, filetype in filetypes.items()
            if any(
                fnmatch.fnmatch(filepath.as_posix(), "*/" + pat)
                for pat in filetype["filename_patterns"]
            )
        },
        str(filepath),
    )


def guess_filetype_from_shebang(content_start: str) -> FileType | None:
    shebang_line = content_start.split("\n")[0]
    matches = {}

    for name, filetype in filetypes.items():
        if re.search(filetype["shebang_regex"], shebang_line) is not None:
            matches[name] = filetype

    return get_filetype_from_matches(matches, f"shebang {shebang_line!r}")


# TODO: take content as argument
def guess_filetype(filepath: Path) -> FileType:
    filetype = guess_filetype_from_path(filepath)
    if filetype is not None:
        return filetype

    try:
        # the shebang is read as utf-8 because the filetype config file
        # is utf-8
        with filepath.open("r", encoding="utf-8") as file:
            # don't read the entire file if it's huge and all on one line
            shebang_line: str | None = file.readline(1000)
    except (UnicodeError, OSError):
        shebang_line = None

    # don't guess from first line of file when it's not a shebang
    if shebang_line is not None and not shebang_line.startswith("#!"):
        shebang_line = None

    if shebang_line is not None:
        filetype = guess_filetype_from_shebang(shebang_line)
        if filetype is not None:
            return filetype

    # if nothing else works, create a new filetype automagically based on pygments
    try:
        lexer = lexers.get_lexer_for_filename(filepath)
    except ClassNotFound:
        if shebang_line is None:
            return filetypes["Plain Text"]  # give up
        lexer = lexers.guess_lexer(shebang_line)
        if isinstance(lexer, lexers.TextLexer):
            return filetypes["Plain Text"]  # give up

    return {
        "pygments_lexer": type(lexer).__module__ + "." + type(lexer).__name__,
        "langserver": None,
    }


def get_filetype_for_tab(tab: tabs.FileTab) -> FileType:
    if tab.path is None:
        return filetypes[global_settings.get("default_filetype", str)]
    # FIXME: this may read the shebang from the file, but the file
    #        might not be saved yet because save_as() sets self.path
    #        before saving, and that's when this runs
    return guess_filetype(tab.path)


def apply_filetype_to_tab(filetype: FileType, tab: tabs.FileTab) -> None:
    log.info(f"applying filetype settings: {filetype!r}")

    with tab.settings.defer_change_events():
        # Reset all options whose values came from the previous filetype.
        # This is needed because previous filetype could have set some option that
        # the new filetype does not set.
        for name in tab.settings.get_options_by_tag("from_filetype"):
            tab.settings.reset(name)

        for name, value in filetype.items():
            # Ignore stuff used only for guessing the correct filetype
            if name not in {"filename_patterns", "shebang_regex"}:
                tab.settings.set(name, value, from_config=True, tag="from_filetype")


def on_path_changed(tab: tabs.FileTab, junk: object = None) -> None:
    log.info(f"file path changed: {tab.path}")
    apply_filetype_to_tab(get_filetype_for_tab(tab), tab)


def after_save(tab: tabs.FileTab, junk: object) -> None:
    if tab.path == Path(dirs.user_config_dir) / "filetypes.toml":
        # Reload all filetypes when the user saves filetypes.toml.
        # If user has chosen a custom filetype, leave the tab alone.
        tabs_with_default_filetype = [
            tab
            for tab in get_tab_manager().tabs()
            if isinstance(tab, tabs.FileTab)
            and tab.settings.get("filetype_name", str) == get_filetype_for_tab(tab)["filetype_name"]
        ]
        filetypes.clear()
        load_filetypes()
        for tab in tabs_with_default_filetype:
            apply_filetype_to_tab(get_filetype_for_tab(tab), tab)


def on_new_filetab(tab: tabs.FileTab) -> None:
    tab.settings.add_option("filetype_name", None, type_=Optional[str])
    on_path_changed(tab)
    tab.bind("<<PathChanged>>", partial(on_path_changed, tab), add=True)
    tab.bind("<<AfterSave>>", partial(after_save, tab), add=True)


def setup_argument_parser(parser: argparse.ArgumentParser) -> None:
    def parse_filetype_name(name: str) -> FileType:
        try:
            return filetypes[name]
        except KeyError:
            raise argparse.ArgumentTypeError(f"no filetype named {name!r}")

    load_filetypes()
    parser.add_argument(
        "-n",
        "--new-file",
        metavar="FILETYPE",
        action="append",
        type=parse_filetype_name,
        help='create a "New File" tab with a filetype from filetypes.toml',
    )


def setup() -> None:
    global_settings.add_option("default_filetype", "Python")

    # load_filetypes() got already called in setup_argument_parser()
    get_tab_manager().add_filetab_callback(on_new_filetab)

    settings.add_combobox(
        "default_filetype",
        "Default filetype for new files:",
        values=sorted(filetypes.keys(), key=str.casefold),
    )

    for name in sorted(filetypes.keys(), key=str.casefold):
        escaped_name = name.replace("/", "//")  # doesn't work in all corner cases
        menubar.add_filetab_command(
            f"Filetypes/{escaped_name}", partial(apply_filetype_to_tab, filetypes[name])
        )

    path = Path(dirs.user_config_dir) / "filetypes.toml"
    menubar.get_menu("Filetypes").add_separator()
    menubar.add_config_file_button(path, menu="Filetypes")
    menubar.add_config_file_button(path)  # goes to "Settings/Config Files"

    new_file_filetypes = get_parsed_args().new_file or []  # argparse can give None
    for filetype in new_file_filetypes:
        tab = tabs.FileTab(get_tab_manager())
        get_tab_manager().add_tab(tab)  # sets default filetype
        apply_filetype_to_tab(filetype, tab)  # sets correct filetype<|MERGE_RESOLUTION|>--- conflicted
+++ resolved
@@ -99,13 +99,7 @@
         assert "filetype_name" not in filetype
         filetype["filetype_name"] = name
 
-<<<<<<< HEAD
-    filedialog_kwargs["filetypes"] = [("All Files", ["*"])] + [
-=======
-
-def set_filedialog_kwargs() -> None:
     filedialog_kwargs["filetypes"] = [
->>>>>>> 77d1c1fe
         (
             name,
             [
