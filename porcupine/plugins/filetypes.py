--- conflicted
+++ resolved
@@ -239,15 +239,11 @@
 
 
 def setup() -> None:
-    settings.add_option("default_filetype", "Python")
+    global_settings.add_option("default_filetype", "Python")
 
     # load_filetypes() got already called in setup_argument_parser()
     get_tab_manager().add_filetab_callback(on_new_filetab)
 
-<<<<<<< HEAD
-=======
-    global_settings.add_option("default_filetype", "Python")
->>>>>>> 51ce30d2
     settings.add_combobox(
         "default_filetype",
         "Default filetype for new files:",
