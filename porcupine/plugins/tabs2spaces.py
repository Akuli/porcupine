"""If configuration says so, insert spaces when the tab key is pressed."""
# This plugin binds Tab and Shift-Tab, and always returns 'break'.
# If you are writing a plugin that binds Tab or Shift-Tab too, it
# **must** be set up before this plugin. For example:
#
#    setup_before = ['tabs2spaces']
#
# As a side note, if your plugin binds <Shift-Tab> it should
# probably use porcupine.utils.bind_tab_key instead.
from __future__ import annotations

import tkinter

from porcupine import get_tab_manager, tabs, textutils, utils


<<<<<<< HEAD
def on_tab_key(event: tkinter.Event[textutils.MainText], shift_pressed: bool) -> utils.BreakOrNone:
=======
def on_tab_key(event: tkinter.Event[textwidget.MainText], shift_pressed: bool) -> str:
>>>>>>> 98192803
    if not event.widget.tag_ranges("sel"):
        # nothing selected
        if shift_pressed:
            event.widget.dedent("insert")
        else:
            event.widget.indent("insert")

    # don't insert a tab when it's not supposed to be inserted, or if
    # shift is pressed down, don't move focus out of the widget
    return "break"


def on_new_filetab(tab: tabs.FileTab) -> None:
    utils.bind_tab_key(tab.textwidget, on_tab_key, add=True)


def setup() -> None:
    get_tab_manager().add_filetab_callback(on_new_filetab)<|MERGE_RESOLUTION|>--- conflicted
+++ resolved
@@ -14,11 +14,7 @@
 from porcupine import get_tab_manager, tabs, textutils, utils
 
 
-<<<<<<< HEAD
-def on_tab_key(event: tkinter.Event[textutils.MainText], shift_pressed: bool) -> utils.BreakOrNone:
-=======
-def on_tab_key(event: tkinter.Event[textwidget.MainText], shift_pressed: bool) -> str:
->>>>>>> 98192803
+def on_tab_key(event: tkinter.Event[textutils.MainText], shift_pressed: bool) -> str:
     if not event.widget.tag_ranges("sel"):
         # nothing selected
         if shift_pressed:
