--- conflicted
+++ resolved
@@ -588,7 +588,7 @@
         assert lsp_id not in self._lsp_id_to_tab_and_request
         self._lsp_id_to_tab_and_request[lsp_id] = (tab, request)
 
-    def send_change_events(self, tab: tabs.FileTab, changes: textwidget.Changes) -> None:
+    def send_change_events(self, tab: tabs.FileTab, changes: textutils.Changes) -> None:
         if self._lsp_client.state != lsp.ClientState.NORMAL:
             # The langserver will receive the actual content of the file once
             # it starts.
@@ -609,11 +609,7 @@
                     ),
                     text=change.new_text,
                 )
-<<<<<<< HEAD
-                for change in event.data_class(textutils.Changes).change_list
-=======
                 for change in changes.change_list
->>>>>>> eab402f9
             ],
         )
 
@@ -715,7 +711,7 @@
     def content_changed(event: utils.EventWithData) -> None:
         for langserver in langservers.values():
             if tab in langserver.tabs_opened:
-                langserver.send_change_events(tab, event.data_class(textwidget.Changes))
+                langserver.send_change_events(tab, event.data_class(textutils.Changes))
 
     def on_destroy(event: object) -> None:
         for langserver in list(langservers.values()):
