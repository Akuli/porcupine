# TODO: test large files
# TODO: offsets are in utf8 bytes, so ä currently messes up everything after on same line
# TODO: integrate compile step, aka build.py, to editor
# TODO: config file stuff
# TODO: docs for config file stuff
# TODO: recurse inside strings? showing f-string contents properly would be nice
# TODO: highlight built-in funcs
from __future__ import annotations

import logging
import tkinter

from typing import Callable
from pygments.lexer import Lexer, LexerMeta
from tree_sitter import Language, Parser, Tree

from porcupine import get_tab_manager, tabs, textutils, utils

log = logging.getLogger(__name__)

parser = Parser()
parser.set_language(Language("build/lang-python.so", "python"))


# If change_range given, only returns nodes that overlap the range
def get_all_nodes(cursor, start_point, end_point):
    overlap_start = max(cursor.node.start_point, start_point)
    overlap_end = min(cursor.node.end_point, end_point)
    if overlap_start >= overlap_end:
        return

    # don't recurse inside strings, for now
    if cursor.node.type != "string" and cursor.goto_first_child():
        yield from get_all_nodes(cursor, start_point, end_point)
        while cursor.goto_next_sibling():
            yield from get_all_nodes(cursor, start_point, end_point)
        cursor.goto_parent()
    else:
        yield cursor.node


def get_tag_name(node) -> str:
    if node.type == "identifier":
        return "Token.Name"
    elif node.type == "comment":
        return "Token.Comment"
    elif node.type == "integer":
        return "Token.Literal.Number.Integer"
    elif node.type == "float":
        return "Token.Literal.Number.Float"
    elif node.type == "string":
        return "Token.Literal.String"
    elif node.type.isidentifier():
        return "Token.Keyword"
    else:
        return "Token.Operator"


class Highlighter:
    def __init__(self, textwidget: tkinter.Text) -> None:
        self.textwidget = textwidget
        textutils.use_pygments_tags(self.textwidget)
        self._tree: Tree = None

    # tree-sitter has get_changed_ranges() method, but it has a couple problems:
    #   - It returns empty list if you append text to end of a line. But text like that may need to
    #     get highlighted.
    #   - Release version from pypi doesn't have the method.
    def update_tags_of_visible_area_from_tree(self) -> None:
        log.debug("Updating colors of visible part of file")
        start = self.textwidget.index("@0,0")
        end =  self.textwidget.index("@0,10000")
        start_row, start_col = map(int, start.split("."))
        end_row, end_col = map(int, end.split("."))
        start_point = (start_row-1, start_col)
        end_point = (end_row-1, end_col)

        self.textwidget.tag_remove("Token.Name", start, end)
        self.textwidget.tag_remove("Token.Comment", start, end)
        self.textwidget.tag_remove("Token.Literal.Number.Integer", start, end)
        self.textwidget.tag_remove("Token.Literal.Number.Float", start, end)
        self.textwidget.tag_remove("Token.Literal.String", start, end)
        self.textwidget.tag_remove("Token.Keyword", start, end)
        self.textwidget.tag_remove("Token.Operator", start, end)

        for node in list(get_all_nodes(self._tree.walk(), start_point, end_point)):
            tag_name = get_tag_name(node)
            start_row, start_col = node.start_point
            end_row, end_col = node.end_point
            self.textwidget.tag_add(
                tag_name, f"{start_row+1}.{start_col}", f"{end_row+1}.{end_col}"
            )

    def reparse_whole_file(self) -> None:
        log.info("Reparsing the whole file from scratch")
        self._tree = parser.parse(self.textwidget.get("1.0", "end - 1 char").encode("utf-8"))

    # FIXME: replace pygments lexers with something else
    def set_lexer(self, lexer: Lexer) -> None:
        self.reparse_whole_file()
        self.update_tags_of_visible_area_from_tree()

    def on_change(self, event: utils.EventWithData) -> None:
        change_list = event.data_class(textutils.Changes).change_list
        if not change_list:
            return

        if len(change_list) >= 2:
            # doesn't happen very often in normal editing
<<<<<<< HEAD
            self.reparse_whole_file()
        else:
            [change] = change_list
            # FIXME: bytes are wrong when text has non-ascii chars
            start_row, start_col = change.start
            old_end_row, old_end_col = change.end
            new_end_row = old_end_row + change.new_text.count("\n")
            if "\n" in change.new_text:
                new_end_col = len(change.new_text.split("\n")[-1])
            else:
                new_end_col = old_end_col + len(change.new_text)

            log.debug(f"File changed between {start_row}.{start_col} and {new_end_row}.{new_end_col}, updating")

            start_byte = self.textwidget.tk.call(
                self.textwidget._w, "count", "-chars", "1.0", f"{start_row}.{start_col}"
            )
            self._tree.edit(
                start_byte=start_byte,
                old_end_byte=start_byte + change.old_text_len,
                new_end_byte=start_byte + len(change.new_text),
                start_point=(start_row - 1, start_col),
                old_end_point=(old_end_row - 1, old_end_col),
                new_end_point=(new_end_row - 1, new_end_col),
            )
            self._tree = parser.parse(
                self.textwidget.get("1.0", "end - 1 char").encode("utf-8"), self._tree
            )

        self.update_tags_of_visible_area_from_tree()


# When scrolling, don't highlight too often. Makes scrolling smoother.
def debounce(
    any_widget: tkinter.Misc, function: Callable[[], None], ms_between_calls_min: int
) -> Callable[[], None]:
    timeout_scheduled = False
    running_requested = False

    def timeout_callback() -> None:
        nonlocal timeout_scheduled, running_requested
        assert timeout_scheduled
        if running_requested:
            function()
            any_widget.after(ms_between_calls_min, timeout_callback)
            running_requested = False
        else:
            timeout_scheduled = False

    def request_running() -> None:
        nonlocal timeout_scheduled, running_requested
        if timeout_scheduled:
            running_requested = True
        else:
            assert not running_requested
            function()
            any_widget.after(ms_between_calls_min, timeout_callback)
            timeout_scheduled = True

    return request_running
=======
            self.highlight_all()
            return
        [change] = change_list

        # FIXME: bytes are wrong when text has non-ascii chars
        start_row, start_col = change.start
        old_end_row, old_end_col = change.end
        new_end_row = start_row + change.new_text.count("\n")
        if "\n" in change.new_text:
            new_end_col = len(change.new_text.split("\n")[-1])
        else:
            new_end_col = start_col + len(change.new_text)

        start_byte = self.textwidget.tk.call(
            self.textwidget._w, "count", "-chars", "1.0", f"{start_row}.{start_col}"
        )
        self._tree.edit(
            start_byte=start_byte,
            old_end_byte=start_byte + change.old_text_len,
            new_end_byte=start_byte + len(change.new_text),
            start_point=(start_row - 1, start_col),
            old_end_point=(old_end_row - 1, old_end_col),
            new_end_point=(new_end_row - 1, new_end_col),
        )

        new_tree = parser.parse(
            self.textwidget.get("1.0", "end - 1 char").encode("utf-8"), self._tree
        )
        ranges = self._tree.get_changed_ranges(new_tree)
        self._tree = new_tree

        for changed_range in ranges:
            self._update_tags_from_tree(changed_range)
>>>>>>> f47fea04


def on_new_filetab(tab: tabs.FileTab) -> None:
    # needed because pygments_lexer might change
    def on_lexer_changed(junk: object = None) -> None:
        highlighter.set_lexer(tab.settings.get("pygments_lexer", LexerMeta)())

    highlighter = Highlighter(tab.textwidget)
    tab.bind("<<TabSettingChanged:pygments_lexer>>", on_lexer_changed, add=True)
    on_lexer_changed()
    utils.bind_with_data(tab.textwidget, "<<ContentChanged>>", highlighter.on_change, add=True)
    utils.add_scroll_command(
        tab.textwidget, "yscrollcommand", debounce(tab, highlighter.update_tags_of_visible_area_from_tree, 100)
    )

    highlighter.reparse_whole_file()
    highlighter.update_tags_of_visible_area_from_tree()


def setup() -> None:
    get_tab_manager().add_filetab_callback(on_new_filetab)<|MERGE_RESOLUTION|>--- conflicted
+++ resolved
@@ -107,18 +107,17 @@
 
         if len(change_list) >= 2:
             # doesn't happen very often in normal editing
-<<<<<<< HEAD
             self.reparse_whole_file()
         else:
             [change] = change_list
             # FIXME: bytes are wrong when text has non-ascii chars
             start_row, start_col = change.start
             old_end_row, old_end_col = change.end
-            new_end_row = old_end_row + change.new_text.count("\n")
+            new_end_row = start_row + change.new_text.count("\n")
             if "\n" in change.new_text:
                 new_end_col = len(change.new_text.split("\n")[-1])
             else:
-                new_end_col = old_end_col + len(change.new_text)
+                new_end_col = start_col + len(change.new_text)
 
             log.debug(f"File changed between {start_row}.{start_col} and {new_end_row}.{new_end_col}, updating")
 
@@ -168,41 +167,6 @@
             timeout_scheduled = True
 
     return request_running
-=======
-            self.highlight_all()
-            return
-        [change] = change_list
-
-        # FIXME: bytes are wrong when text has non-ascii chars
-        start_row, start_col = change.start
-        old_end_row, old_end_col = change.end
-        new_end_row = start_row + change.new_text.count("\n")
-        if "\n" in change.new_text:
-            new_end_col = len(change.new_text.split("\n")[-1])
-        else:
-            new_end_col = start_col + len(change.new_text)
-
-        start_byte = self.textwidget.tk.call(
-            self.textwidget._w, "count", "-chars", "1.0", f"{start_row}.{start_col}"
-        )
-        self._tree.edit(
-            start_byte=start_byte,
-            old_end_byte=start_byte + change.old_text_len,
-            new_end_byte=start_byte + len(change.new_text),
-            start_point=(start_row - 1, start_col),
-            old_end_point=(old_end_row - 1, old_end_col),
-            new_end_point=(new_end_row - 1, new_end_col),
-        )
-
-        new_tree = parser.parse(
-            self.textwidget.get("1.0", "end - 1 char").encode("utf-8"), self._tree
-        )
-        ranges = self._tree.get_changed_ranges(new_tree)
-        self._tree = new_tree
-
-        for changed_range in ranges:
-            self._update_tags_from_tree(changed_range)
->>>>>>> f47fea04
 
 
 def on_new_filetab(tab: tabs.FileTab) -> None:
