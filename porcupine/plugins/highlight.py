"""Syntax highlighting."""
from __future__ import annotations

import itertools
import logging
import time
import tkinter
from tkinter.font import Font
<<<<<<< HEAD
from typing import Any, Callable, Dict, Iterator, List, Tuple, cast
=======
from typing import Any, Callable, Generator, Iterator
>>>>>>> f964ac95

from pygments import styles, token
from pygments.lexer import Lexer, LexerMeta, RegexLexer

from porcupine import get_tab_manager, settings, tabs, textutils, utils


def _list_all_token_types(tokentype: Any) -> Iterator[Any]:
    yield tokentype
    for sub in map(_list_all_token_types, tokentype.subtypes):
        yield from sub


all_token_tags = set(map(str, _list_all_token_types(token.Token)))
log = logging.getLogger(__name__)
ROOT_STATE_MARK_PREFIX = "highlight_root_"
root_mark_names = (ROOT_STATE_MARK_PREFIX + str(n) for n in itertools.count())


class Highlighter:
    def __init__(self, text: tkinter.Text) -> None:
        self.textwidget = text
        self._lexer: Lexer | None = None

        # the tags use fonts from here
        self._fonts: dict[tuple[bool, bool], Font] = {}
        for bold in (True, False):
            for italic in (True, False):
                # the fonts will be updated later, see below
                self._fonts[(bold, italic)] = Font(
                    weight=("bold" if bold else "normal"), slant=("italic" if italic else "roman")
                )

        self.textwidget.bind("<<SettingChanged:font_family>>", self._font_changed, add=True)
        self.textwidget.bind("<<SettingChanged:font_size>>", self._font_changed, add=True)
        self.textwidget.bind("<<SettingChanged:pygments_style>>", self._style_changed, add=True)
        self._font_changed()
        self._style_changed()

    def _font_changed(self, junk: object = None) -> None:
        font_updates = dict(Font(name="TkFixedFont", exists=True).actual())
        del font_updates["weight"]  # ignore boldness
        del font_updates["slant"]  # ignore italicness

        for (bold, italic), font in self._fonts.items():
            # fonts don't have an update() method
            for key, value in font_updates.items():
                font[key] = value

    def _style_changed(self, junk: object = None) -> None:
        # http://pygments.org/docs/formatterdevelopment/#styles
        # all styles seem to yield all token types when iterated over,
        # so we should always end up with the same tags configured
        style = styles.get_style_by_name(settings.get("pygments_style", str))
        for tokentype, infodict in style:
            # this doesn't use underline and border
            # i don't like random underlines in my code and i don't know
            # how to implement the border with tkinter
            self.textwidget.tag_config(
                str(tokentype),
                font=self._fonts[(infodict["bold"], infodict["italic"])],
                # empty string resets foreground
                foreground=("" if infodict["color"] is None else "#" + infodict["color"]),
                background=("" if infodict["bgcolor"] is None else "#" + infodict["bgcolor"]),
            )

            # make sure that the selection tag takes precedence over our
            # token tag
            self.textwidget.tag_lower(str(tokentype), "sel")

    # yields marks backwards, from end to start
    def _get_root_marks(self, start: str = "1.0", end: str = "end") -> Iterator[str]:
        mark = None
        while True:
            # When stepping backwards, end seems to be excluded. We want to include it.
            mark = self.textwidget.mark_previous(mark or f"{end} + 1 char")
            if mark is None or self.textwidget.compare(mark, "<", start):
                break
            if mark.startswith(ROOT_STATE_MARK_PREFIX):
                yield mark

    def _index_is_marked(self, index: str) -> bool:
        try:
            next(self._get_root_marks(index, index))
        except StopIteration:
            return False
        return True

    def _detect_root_state(self, generator: Any, end_location: str) -> bool:
        # Only for subclasses of RegexLexer that don't override get_tokens_unprocessed
        # TODO: support ExtendedRegexLexer's context thing
        assert self._lexer is not None
        if type(self._lexer).get_tokens_unprocessed == RegexLexer.get_tokens_unprocessed:
            # Use local variables inside the generator (ugly hack)
            local_vars = generator.gi_frame.f_locals

            # If new_state variable is not None, it will be used to change
            # state after the yielding, and this is not a suitable place for
            # restarting the highlighting later.
            return (
                local_vars["statestack"] == ["root"] and local_vars.get("new_state", None) is None
            )

        # Start of line (column zero) and not indentation or blank line
        return end_location.endswith(".0") and bool(self.textwidget.get(end_location).strip())

    def highlight_range(self, last_possible_start: str, first_possible_end: str = "end") -> None:
        start_time = time.perf_counter()

        assert self._lexer is not None
        start = self.textwidget.index(next(self._get_root_marks(end=last_possible_start), "1.0"))
        lineno, column = map(int, start.split("."))

        end_of_view = self.textwidget.index("@0,10000")
        if self.textwidget.compare(first_possible_end, ">", end_of_view):
            first_possible_end = end_of_view

        tag_locations: dict[str, list[str]] = {}
        mark_locations = [start]

        # The one time where tk's magic trailing newline is helpful! See #436.
        generator = self._lexer.get_tokens_unprocessed(self.textwidget.get(start, "end"))
        for position, tokentype, text in generator:
            token_start = f"{lineno}.{column}"
            newline_count = text.count("\n")
            if newline_count != 0:
                lineno += newline_count
                column = len(text.rsplit("\n", 1)[-1])
            else:
                column += len(text)
            token_end = f"{lineno}.{column}"
            tag_locations.setdefault(str(tokentype), []).extend([token_start, token_end])

            # We place marks where highlighting may begin.
            # You can't start highlighting anywhere, such as inside a multiline string or comment.
            # The tokenizer is at root state when tokenizing starts.
            # So it has to be in root state for placing a mark.
            if self._detect_root_state(generator, token_end):
                if lineno >= int(mark_locations[-1].split(".")[0]) + 10:
                    mark_locations.append(token_end)
                if self.textwidget.compare(
                    f"{lineno}.{column}", ">=", first_possible_end
                ) and self._index_is_marked(token_end):
                    break

            if self.textwidget.compare(token_end, ">", end_of_view):
                break

        end = f"{lineno}.{column}"
        for tag in all_token_tags:
            self.textwidget.tag_remove(tag, start, end)
        for tag, places in tag_locations.items():
            self.textwidget.tag_add(tag, *places)

        marks_to_unset = []
        for mark in self._get_root_marks(start, end):
            try:
                mark_locations.remove(self.textwidget.index(mark))
            except ValueError:
                marks_to_unset.append(mark)
        self.textwidget.mark_unset(*marks_to_unset)

        for mark_index in mark_locations:
            self.textwidget.mark_set(next(root_mark_names), mark_index)

        mark_count = len(list(self._get_root_marks("1.0", "end")))
        log.debug(
            f"Highlighted between {start} and {end} in"
            f" {round((time.perf_counter() - start_time)*1000)}ms. Root state marks:"
            f" {len(marks_to_unset)} deleted, {len(mark_locations)} added, {mark_count} total"
        )

    def highlight_visible(self, junk: object = None) -> None:
        self.highlight_range(self.textwidget.index("@0,0"))

    def set_lexer(self, lexer: Lexer) -> None:
        self.textwidget.mark_unset(*self._get_root_marks("1.0", "end"))
        self._lexer = lexer
        self.highlight_visible()

    def on_change(self, event: utils.EventWithData) -> None:
        change_list = event.data_class(textutils.Changes).change_list
        if len(change_list) == 1:
            [change] = change_list
            if len(change.new_text) <= 1:
                # Optimization for typical key strokes (but not for reloading entire file):
                # only highlight the area that might have changed
                self.highlight_range(f"{change.start[0]}.0", f"{change.end[0]}.0 lineend")
                return
        self.highlight_visible()


# When scrolling, don't highlight too often. Makes scrolling smoother.
def debounce(
    any_widget: tkinter.Misc, function: Callable[[], None], ms_between_calls_min: int
) -> Callable[[], None]:
    timeout_scheduled = False
    running_requested = False

    def timeout_callback() -> None:
        nonlocal timeout_scheduled, running_requested
        assert timeout_scheduled
        if running_requested:
            function()
            any_widget.after(ms_between_calls_min, timeout_callback)
            running_requested = False
        else:
            timeout_scheduled = False

    def request_running() -> None:
        nonlocal timeout_scheduled, running_requested
        if timeout_scheduled:
            running_requested = True
        else:
            assert not running_requested
            function()
            any_widget.after(ms_between_calls_min, timeout_callback)
            timeout_scheduled = True

    return request_running


def on_new_filetab(tab: tabs.FileTab) -> None:
    # needed because pygments_lexer might change
    def on_lexer_changed(junk: object = None) -> None:
        highlighter.set_lexer(tab.settings.get("pygments_lexer", LexerMeta)())

    highlighter = Highlighter(tab.textwidget)
    tab.bind("<<TabSettingChanged:pygments_lexer>>", on_lexer_changed, add=True)
    on_lexer_changed()
    utils.bind_with_data(tab.textwidget, "<<ContentChanged>>", highlighter.on_change, add=True)
    utils.add_scroll_command(
        tab.textwidget, "yscrollcommand", debounce(tab, highlighter.highlight_visible, 100)
    )
    highlighter.highlight_visible()


def setup() -> None:
    get_tab_manager().add_filetab_callback(on_new_filetab)<|MERGE_RESOLUTION|>--- conflicted
+++ resolved
@@ -6,11 +6,7 @@
 import time
 import tkinter
 from tkinter.font import Font
-<<<<<<< HEAD
-from typing import Any, Callable, Dict, Iterator, List, Tuple, cast
-=======
-from typing import Any, Callable, Generator, Iterator
->>>>>>> f964ac95
+from typing import Any, Callable, Iterator
 
 from pygments import styles, token
 from pygments.lexer import Lexer, LexerMeta, RegexLexer
