--- conflicted
+++ resolved
@@ -48,10 +48,6 @@
             fail_str,
             utils.tkinter_safe_string(e.stderr.decode("utf-8"), hide_unsupported_chars=True),
         )
-<<<<<<< HEAD
-        messagebox.showerror(fail_str, f"{fail_str}.", detail=tkinter_safe_string)
-=======
->>>>>>> f06ea8e3
     except Exception:
         log.exception(f"running {tool} failed")
         messagebox.showerror(fail_str, traceback.format_exc())
