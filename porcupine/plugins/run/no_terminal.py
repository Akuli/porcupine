--- conflicted
+++ resolved
@@ -51,7 +51,6 @@
         tab.textwidget.tag_add("sel", "insert", "insert lineend")
 
 
-<<<<<<< HEAD
 class Executor:
     def __init__(self, cwd: Path, textwidget: tkinter.Text, link_manager: textutils.LinkManager):
         self.cwd = cwd
@@ -63,76 +62,22 @@
         self._timeout_id: str | None = None
 
     def run(self, command: str) -> None:
-        threading.Thread(target=self._thread_target, args=[command], daemon=True).start()
-        self._queue_handler()
-
-    def _thread_target(self, command: str) -> None:
-        self._queue.put(("info", command + "\n"))
-
         env = dict(os.environ)
         env["PYTHONUNBUFFERED"] = "1"  # same as passing -u option to python (#802)
-=======
-class NoTerminalRunner:
-    def __init__(self, master: tkinter.Misc) -> None:
-        # TODO: better coloring that follows the pygments theme
-        self.textwidget = create_passive_text_widget(
-            master, font="TkFixedFont", is_focusable=True, name="run_output", wrap="char"
-        )
-        self.textwidget.tag_config("info", foreground="blue")
-        self.textwidget.tag_config("output")  # use default colors
-        self.textwidget.tag_config("error", foreground="red")
-        self.textwidget.bind("<Destroy>", (lambda e: self.kill_process()), add=True)
-
-        self._cwd: Path | None = None  # can't pass data to callbacks when adding link
-        self._link_manager = textutils.LinkManager(
-            self.textwidget, filename_regex, self._get_link_opener
-        )
-        self.textwidget.tag_config("link", underline=True)
-
-        self._output_queue: queue.Queue[tuple[str, str]] = queue.Queue()
-        self._running_process: subprocess.Popen[bytes] | None = None
-        self._running_process_lock = threading.Lock()
-        self.run_id = 0
-        self._queue_handler()
-
-    def _get_link_opener(self, match: re.Match[str]) -> Callable[[], None] | None:
-        assert self._cwd is not None
-
-        filename, lineno = (value for value in match.groups() if value is not None)
-        path = self._cwd / filename  # doesn't use cwd if filename is absolute
-        if not path.is_file():
-            return None
-        return partial(open_file_with_line_number, path, int(lineno))
-
-    def run_command(self, cwd: Path, command: str) -> None:
-        self._cwd = cwd
-
-        env = dict(os.environ)
-        env["PYTHONUNBUFFERED"] = "1"  # same as passing -u option to python (#802)
-
-        self.textwidget.update()
-        width, height = textutils.textwidget_size(self.textwidget)
+
+        self._textwidget.update()
+        width, height = textutils.textwidget_size(self._textwidget)
 
         font = tkinter.font.Font(name="TkFixedFont", exists=True)
         env["COLUMNS"] = str(width // font.measure("a"))
         env["LINES"] = str(height // font.metrics("linespace"))
 
-        # this is a daemon thread because i don't care what the fuck
-        # happens to it when python exits
-        threading.Thread(
-            target=self._runner_thread, args=[cwd, command, env, self.run_id], daemon=True
-        ).start()
-
-    def _runner_thread(self, cwd: Path, command: str, env: dict[str, str], run_id: int) -> None:
-        process: subprocess.Popen[bytes] | None = None
-
-        def emit_message(msg: tuple[str, str]) -> None:
-            if self.run_id == run_id:
-                self._output_queue.put(msg)
-
-        emit_message(("info", command + "\n"))
-
->>>>>>> cfb2fba7
+        threading.Thread(target=self._thread_target, args=[command, env], daemon=True).start()
+        self._queue_handler()
+
+    def _thread_target(self, command: str, env: dict[str, str]) -> None:
+        self._queue.put(("info", command + "\n"))
+
         try:
             self._shell_process = subprocess.Popen(
                 command,
@@ -219,7 +164,7 @@
     def __init__(self, master: tkinter.Misc) -> None:
         # TODO: better coloring that follows the pygments theme
         self.textwidget = create_passive_text_widget(
-            master, font="TkFixedFont", is_focusable=True, name="run_output"
+            master, font="TkFixedFont", is_focusable=True, name="run_output", wrap="char"
         )
         self.textwidget.tag_config("info", foreground="blue")
         self.textwidget.tag_config("output")  # use default colors
