"""Run commands within the Porcupine window."""
from __future__ import annotations

import logging
import os
import queue
import re
import subprocess
import threading
import tkinter
from functools import partial
from pathlib import Path
from typing import Callable

<<<<<<< HEAD
from porcupine import get_tab_manager, images, tabs, textutils, utils
=======
from porcupine import get_tab_manager, images, textutils, utils
from porcupine.textutils import create_passive_text_widget
>>>>>>> 932ad8fe

log = logging.getLogger(__name__)


filename_regex_parts = [
    # c compiler output
    # playground.c:4:9: warning: ...
    r"^([^:]+):([0-9]+)(?=:)",
    # python error
    r'File "([^"]+)", line ([0-9]+)',
]
filename_regex = "|".join(r"(?:" + part + r")" for part in filename_regex_parts)


def open_file_with_line_number(path: Path, lineno: int) -> None:
    tab = get_tab_manager().open_file(path)
    if tab is not None:
        tab.textwidget.mark_set("insert", f"{lineno}.0")
        tab.textwidget.see("insert")
        tab.textwidget.tag_remove("sel", "1.0", "end")
        tab.textwidget.tag_add("sel", "insert", "insert lineend")


class NoTerminalRunner:
    def __init__(self, master: tkinter.Misc) -> None:
        # TODO: better coloring that follows the pygments theme
        self.textwidget = create_passive_text_widget(
            master, font="TkFixedFont", height=12, is_focusable=True, name="run_output"
        )
        self.textwidget.tag_config("info", foreground="blue")
        self.textwidget.tag_config("output")  # use default colors
        self.textwidget.tag_config("error", foreground="red")

        self._cwd: Path | None = None  # can't pass data to callbacks when adding link
        self._link_manager = textutils.LinkManager(
            self.textwidget, filename_regex, self._get_link_opener
        )
        self.textwidget.tag_config("link", underline=True)

        self._output_queue: queue.Queue[tuple[str, str]] = queue.Queue()
        self._running_process: subprocess.Popen[bytes] | None = None
        self._queue_handler()

    def _get_link_opener(self, match: re.Match[str]) -> Callable[[], None] | None:
        assert self._cwd is not None

        filename, lineno = (value for value in match.groups() if value is not None)
        path = self._cwd / filename  # doesn't use cwd if filename is absolute
        if not path.is_file():
            return None
        return partial(open_file_with_line_number, path, int(lineno))

    def run_command(self, cwd: Path, command: str) -> None:
        self._cwd = cwd

        # this is a daemon thread because i don't care what the fuck
        # happens to it when python exits
        threading.Thread(target=self._runner_thread, args=[cwd, command], daemon=True).start()

    def _runner_thread(self, cwd: Path, command: str) -> None:
        process: subprocess.Popen[bytes] | None = None

        def emit_message(msg: tuple[str, str]) -> None:
            if process is not None and self._running_process is not process:
                # another _run_command() is already running
                return
            self._output_queue.put(msg)

        emit_message(("start", ""))
        emit_message(("info", command + "\n"))

        env = dict(os.environ)
        env["PYTHONUNBUFFERED"] = "1"  # same as passing -u option to python (#802)

        try:
            process = self._running_process = subprocess.Popen(
                command,
                cwd=cwd,
                stdout=subprocess.PIPE,
                stderr=subprocess.STDOUT,
                shell=True,
                env=env,
                **utils.subprocess_kwargs,
            )
        except OSError as e:
            emit_message(("error", f"{type(e).__name__}: {e}\n"))
            log.debug("here's full traceback", exc_info=True)
            return

        assert process.stdout is not None
        for line in process.stdout:
            # TODO: is utf-8 the correct choice on all platforms?
            emit_message(("output", line.decode("utf-8", errors="replace")))
        process.communicate()  # make sure process.returncode is set

        if process.returncode == 0:
            # can't do succeeded_callback() here because this is running
            # in a thread and succeeded_callback() does tkinter stuff
            emit_message(("info", "The process completed successfully."))
        else:
            emit_message(("error", f"The process failed with status {process.returncode}."))
        emit_message(("end", ""))

    def _queue_handler(self) -> None:
        messages: list[tuple[str, str]] = []
        while True:
            try:
                messages.append(self._output_queue.get(block=False))
            except queue.Empty:
                break

        if messages:
            self.textwidget.config(state="normal")
            for tag, output_line in messages:
                if tag == "start":
                    assert not output_line
                    self.textwidget.delete("1.0", "end")
                    self._link_manager.delete_all_links()  # prevent memory leak
                elif tag == "end":
                    tab = get_tab_manager().select()
                    if isinstance(tab, tabs.FileTab):
                        tab.reload_if_necessary()
                else:
                    self._link_manager.append_text(output_line, [tag])
            self.textwidget.config(state="disabled")

        self.textwidget.after(100, self._queue_handler)

    def destroy(self, junk: object = None) -> None:
        self.textwidget.destroy()

        # Saving self._running_process to local var avoids race condition and
        # makes mypy happy.
        process = self._running_process
        if process is not None:
            process.kill()


# keys are tkinter widget paths from str(tab), they identify tabs uniquely
_no_terminal_runners: dict[str, NoTerminalRunner] = {}


# succeeded_callback() will be ran from tkinter if the command returns 0
def run_command(command: str, cwd: Path) -> None:
    tab = get_tab_manager().select()
    assert tab is not None

    try:
        runner = _no_terminal_runners[str(tab)]
    except KeyError:
        runner = NoTerminalRunner(tab.bottom_frame)
        _no_terminal_runners[str(tab)] = runner

        # TODO: can this also be ran when tab is closed?
        def on_close(event: tkinter.Event[tkinter.Misc]) -> None:
            runner.destroy()
            del _no_terminal_runners[str(tab)]

        closebutton = tkinter.Label(
            runner.textwidget, image=images.get("closebutton"), cursor="hand2"
        )
        closebutton.bind("<Button-1>", on_close, add=True)
        closebutton.place(relx=1, rely=0, anchor="ne")

    runner.textwidget.pack(side="top", fill="x")
    runner.run_command(cwd, command)<|MERGE_RESOLUTION|>--- conflicted
+++ resolved
@@ -12,12 +12,8 @@
 from pathlib import Path
 from typing import Callable
 
-<<<<<<< HEAD
 from porcupine import get_tab_manager, images, tabs, textutils, utils
-=======
-from porcupine import get_tab_manager, images, textutils, utils
 from porcupine.textutils import create_passive_text_widget
->>>>>>> 932ad8fe
 
 log = logging.getLogger(__name__)
 
