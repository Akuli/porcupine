--- conflicted
+++ resolved
@@ -12,12 +12,8 @@
 from pathlib import Path
 from typing import Callable
 
-<<<<<<< HEAD
 from porcupine import get_tab_manager, images, utils
 from porcupine.textutils import create_passive_text_widget
-=======
-from porcupine import get_tab_manager, images, textutils, utils
->>>>>>> aa76a0c7
 
 log = logging.getLogger(__name__)
 
