from __future__ import annotations

import sys
import tkinter
from tkinter import ttk
from typing import Callable, TypeVar

from porcupine import textutils, utils

from . import common, history

T = TypeVar("T")


class _FormattingEntryAndLabels:
    def __init__(
        self,
        entry_area: ttk.Frame,
        text: str,
        get_substituted_value: Callable[[], str],
        validated_callback: Callable[[], None],
    ):
        self._validated_callback = validated_callback
        self._get_substituted_value = get_substituted_value

        grid_y = entry_area.grid_size()[1]
        ttk.Label(entry_area, text=text).grid(row=grid_y, column=0, sticky="w")

        self.format_var = tkinter.StringVar()
        self.entry = ttk.Entry(entry_area, font="TkFixedFont", textvariable=self.format_var)
        self.entry.grid(row=grid_y, column=1, sticky="we", padx=(5, 0))
        self.entry.selection_range(0, "end")

        grid_y += 1
        self._command_display = textutils.create_passive_text_widget(
            entry_area, width=1, height=2, wrap="char", cursor="arrow"
        )
        self._command_display.grid(row=grid_y, column=1, sticky="we")

        self.format_var.trace_add("write", self.validate)

    def validate(self, *junk_from_var_trace: object) -> None:
        try:
            value = self._get_substituted_value()
        except (ValueError, KeyError, IndexError):
            self._command_display.config(state="normal", font="TkDefaultFont")
            self._command_display.delete("1.0", "end")
            self._command_display.insert("1.0", "Substitution error")
            self._command_display.config(state="disabled")
        else:
            self._command_display.config(state="normal", font="TkFixedFont")
            self._command_display.delete("1.0", "end")
            self._command_display.insert("1.0", value)
            self._command_display.config(state="disabled")

        self._validated_callback()


class _CommandAsker:
    def __init__(self, ctx: common.Context):
<<<<<<< HEAD
        self.window = utils.make_dialog_destroying_if_exists("run_command_asker")
=======
        self.window = tkinter.Toplevel(name="run_command_asker")
>>>>>>> 9548aeb7

        if sys.platform == "win32":
            terminal_name = "command prompt"
        else:
            terminal_name = "terminal"

        content_frame = ttk.Frame(self.window, borderwidth=10)
        content_frame.pack(fill="both", expand=True)

        entry_area = ttk.Frame(content_frame)
        entry_area.pack(fill="x")
        entry_area.grid_columnconfigure(1, weight=1)

        self._substitutions = ctx.get_substitutions()
        self.command = _FormattingEntryAndLabels(
            entry_area,
            text="Run this command:",
            get_substituted_value=(lambda: self.get_command().format_command()),
            validated_callback=self.update_run_button,
        )
        self.cwd = _FormattingEntryAndLabels(
            entry_area,
            text="In this directory:",
            get_substituted_value=(lambda: str(self.get_command().format_cwd())),
            validated_callback=self.update_run_button,
        )

        ttk.Label(content_frame, text="Substitutions:").pack(anchor="w")

        sub_text = "\n".join("{%s} = %s" % pair for pair in self._substitutions.items())
        sub_textbox = textutils.create_passive_text_widget(
            content_frame, height=len(self._substitutions), width=1, wrap="none"
        )
        sub_textbox.pack(fill="x", padx=(15, 0), pady=(0, 20))
        sub_textbox.config(state="normal")
        sub_textbox.insert("1.0", sub_text)
        sub_textbox.config(state="disabled")

        porcupine_text = (
            "Display the output inside the Porcupine window (does not support keyboard input)"
        )
        external_text = f"Use an external {terminal_name} window"

        self.terminal_var = tkinter.BooleanVar()
        ttk.Radiobutton(
            content_frame,
            variable=self.terminal_var,
            value=False,
            text=porcupine_text,
            underline=porcupine_text.index("Porcupine"),
        ).pack(fill="x")
        ttk.Radiobutton(
            content_frame,
            variable=self.terminal_var,
            value=True,
            text=external_text,
            underline=external_text.index("external"),
        ).pack(fill="x")
        self.window.bind("<Alt-p>", (lambda e: self.terminal_var.set(False)), add=True)
        self.window.bind("<Alt-e>", (lambda e: self.terminal_var.set(True)), add=True)

        self._repeat_bindings = [
            utils.get_binding(f"<<Run:Repeat{key_id}>>") for key_id in range(4)
        ]
        self._repeat_var = tkinter.StringVar(value=self._repeat_bindings[ctx.key_id])
        self._repeat_var.trace_add("write", self.update_run_button)

        repeat_frame = ttk.Frame(content_frame)
        repeat_frame.pack(fill="x", pady=10)
        ttk.Label(
            repeat_frame, text="This command can be repeated by pressing the following key:"
        ).pack(side="left")
        ttk.Combobox(
            repeat_frame, textvariable=self._repeat_var, values=self._repeat_bindings, width=3
        ).pack(side="left")

        button_frame = ttk.Frame(content_frame)
        button_frame.pack(fill="x")
        cancel_button = ttk.Button(
            button_frame, text="Cancel", command=self.window.destroy, width=1
        )
        cancel_button.pack(side="left", fill="x", expand=True, padx=(0, 5))
        self.run_button = ttk.Button(button_frame, text="Run", command=self.on_run_clicked, width=1)
        self.run_button.pack(side="left", fill="x", expand=True, padx=(5, 0))
        self.run_clicked = False

        for entry in [self.command.entry, self.cwd.entry]:
            entry.bind("<Return>", (lambda e: self.run_button.invoke()), add=True)
            entry.bind("<Escape>", (lambda e: self.window.destroy()), add=True)

        previous_command = history.get_command_to_repeat(ctx)
        if previous_command is None:
            self.cwd.format_var.set("{folder_path}")
        else:
            self._select_command_autocompletion(previous_command, prefix="")

        # Autocomplete when pressing any key without alt
        self._suggestions = history.get_commands_to_suggest(ctx)
        self.command.entry.bind("<Key>", self._autocomplete, add=True)
        self.command.entry.bind("<Alt-Key>", (lambda e: None), add=True)

        self.command.entry.selection_range(0, "end")
        self.command.entry.focus_set()

        self.command.validate()
        self.cwd.validate()

    def get_command(self) -> common.Command:
        return common.Command(
            command_format=self.command.format_var.get(),
            cwd_format=self.cwd.format_var.get(),
            external_terminal=self.terminal_var.get(),
            substitutions=self._substitutions,
        )

    def get_key_id(self) -> int:
        return self._repeat_bindings.index(self._repeat_var.get())

    def command_and_cwd_are_valid(self) -> bool:
        try:
            command = self.get_command().format_command()
            cwd = self.get_command().format_cwd()
        except (ValueError, KeyError, IndexError):
            return False
        return bool(command.strip()) and cwd.is_dir() and cwd.is_absolute()

    def _select_command_autocompletion(self, command: common.Command, prefix: str) -> None:
        assert command.command_format.startswith(prefix)
        self.command.format_var.set(command.command_format)
        self.command.entry.icursor(len(prefix))
        self.command.entry.selection_range("insert", "end")
        self.cwd.format_var.set(command.cwd_format)
        self.terminal_var.set(command.external_terminal)

    def _autocomplete(self, event: tkinter.Event[tkinter.Entry]) -> str | None:
        if len(event.char) != 1 or not event.char.isprintable():
            return None

        text_to_keep = self.command.entry.get()
        if self.command.entry.selection_present():
            if self.command.entry.index("sel.last") != self.command.entry.index("end"):
                return None
            text_to_keep = text_to_keep[: self.command.entry.index("sel.first")]

        for item in self._suggestions:
            if item.command_format.startswith(text_to_keep + event.char):
                self._select_command_autocompletion(item, text_to_keep + event.char)
                return "break"

        return None

    def update_run_button(self, *junk: object) -> None:
        if self.command_and_cwd_are_valid() and self._repeat_var.get() in self._repeat_bindings:
            self.run_button.config(state="normal")
        else:
            self.run_button.config(state="disabled")

    def on_run_clicked(self) -> None:
        self.run_clicked = True
        self.window.destroy()


def ask_command(ctx: common.Context) -> tuple[common.Command, int] | None:
    if get_main_window().tk.call("winfo", "exists", ".run_command_asker"):
        get_main_window().tk.call("focus", ".run_command_asker")
        return None

    asker = _CommandAsker(ctx)
    asker.window.title("Run command")

    # you probably don't wanna resize it in y, it's safe to do it here,
    # as the content is already packed
    asker.window.resizable(True, False)
    asker.window.wait_window()

    if asker.run_clicked:
        return (asker.get_command(), asker.get_key_id())
    return None<|MERGE_RESOLUTION|>--- conflicted
+++ resolved
@@ -58,11 +58,7 @@
 
 class _CommandAsker:
     def __init__(self, ctx: common.Context):
-<<<<<<< HEAD
         self.window = utils.make_dialog_destroying_if_exists("run_command_asker")
-=======
-        self.window = tkinter.Toplevel(name="run_command_asker")
->>>>>>> 9548aeb7
 
         if sys.platform == "win32":
             terminal_name = "command prompt"
