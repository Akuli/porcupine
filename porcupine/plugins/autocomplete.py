--- conflicted
+++ resolved
@@ -521,20 +521,7 @@
     tab.textwidget.bind("<Down>", completer.popup.on_arrow_key_up_down, add=True)
     completer.popup.treeview.bind("<Button-1>", (lambda event: completer._accept()), add=True)
 
-<<<<<<< HEAD
-    # avoid weird corner cases
-    def on_focus_out(event: tkinter.Event[tkinter.Misc]) -> None:
-        if event.widget == get_main_window():
-            # On Windows, <FocusOut> runs before treeview click handler
-            # We must accept when clicked, so reject later
-            tab.after_idle(completer._reject)
-
-    get_main_window().bind("<FocusOut>", on_focus_out, add=True)
-
     # Don't know why <Button> does not include <Button-1> in this context
-=======
-    # any mouse button
->>>>>>> fbd22435
     tab.textwidget.bind("<Button>", (lambda event: completer._reject()), add=True)
     tab.textwidget.bind("<Button-1>", (lambda event: completer._reject()), add=True)
 
