--- conflicted
+++ resolved
@@ -9,20 +9,9 @@
 from pathlib import Path
 from string import ascii_lowercase
 from tkinter import filedialog
-<<<<<<< HEAD
-from typing import Any, Callable, Iterator, List
-
-from porcupine import actions
-
-if sys.version_info >= (3, 8):
-    from typing import Literal
-else:
-    from typing_extensions import Literal
-=======
 from typing import Any, Callable, Iterator, List, Literal
->>>>>>> 3dcfdeca
-
-from porcupine import pluginmanager, settings, tabs, utils
+
+from porcupine import actions, pluginmanager, settings, tabs, utils
 from porcupine._state import get_main_window, get_tab_manager, quit
 from porcupine.settings import global_settings
 
