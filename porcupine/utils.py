--- conflicted
+++ resolved
@@ -248,84 +248,6 @@
     for child in parent.winfo_children():
         yield from get_children_recursively(child, include_parent=True)
 
-<<<<<<< HEAD
-=======
-
-class _TooltipManager:
-
-    # This needs to be shared by all instances because there's only one
-    # mouse pointer.
-    tipwindow: tkinter.Toplevel | None = None
-
-    def __init__(self, widget: tkinter.Widget, text: str) -> None:
-        widget.bind("<Enter>", self.enter, add=True)
-        widget.bind("<Leave>", self.leave, add=True)
-        widget.bind("<Motion>", self.motion, add=True)
-        self.widget = widget
-        self.got_mouse = False
-        self.text = text  # can be changed after creating tooltip manager
-
-    @classmethod
-    def destroy_tipwindow(cls, junk_event: tkinter.Event[tkinter.Misc] | None = None) -> None:
-        if cls.tipwindow is not None:
-            cls.tipwindow.destroy()
-            cls.tipwindow = None
-
-    def enter(self, event: tkinter.Event[tkinter.Misc]) -> None:
-        # For some reason, toplevels get also notified of their
-        # childrens' events.
-        if event.widget is self.widget:
-            self.destroy_tipwindow()
-            self.got_mouse = True
-            self.widget.after(1000, self.show)
-
-    def leave(self, event: tkinter.Event[tkinter.Misc]) -> None:
-        if event.widget is self.widget:
-            self.destroy_tipwindow()
-            self.got_mouse = False
-
-    def motion(self, event: tkinter.Event[tkinter.Misc]) -> None:
-        self.mousex = event.x_root
-        self.mousey = event.y_root
-
-    def show(self) -> None:
-        if self.got_mouse:
-            self.destroy_tipwindow()
-            tipwindow = type(self).tipwindow = tkinter.Toplevel()
-            tipwindow.geometry(f"+{self.mousex + 10}+{self.mousey - 10}")
-            tipwindow.bind("<Motion>", self.destroy_tipwindow, add=True)
-            tipwindow.overrideredirect(True)
-
-            # If you modify this, make sure to always define either no
-            # colors at all or both foreground and background. Otherwise
-            # the label will have light text on a light background or
-            # dark text on a dark background on some systems.
-            tkinter.Label(tipwindow, text=self.text, border=3, fg="black", bg="white").pack()
-
-
-def set_tooltip(widget: tkinter.Widget, text: str) -> None:
-    """A simple tooltip implementation with tkinter.
-
-    After calling ``set_tooltip(some_widget, "hello")``, "hello" will be
-    displayed in a small window when the user moves the mouse over the
-    widget and waits for 1 second.
-
-    If you have read some of IDLE's source code (if you haven't, that's
-    good; IDLE's source code is ugly), you might be wondering what this
-    thing has to do with ``idlelib/tooltip.py``. Don't worry, I didn't
-    copy/paste any code from idlelib and I didn't read idlelib while I
-    wrote the tooltip code! Idlelib is awful and I don't want to use
-    anything from it in my editor.
-    """
-    try:
-        manager: _TooltipManager = cast(Any, widget)._tooltip_manager
-    except AttributeError:
-        cast(Any, widget)._tooltip_manager = _TooltipManager(widget, text)
-        return
-    manager.text = text
-
-
->>>>>>> 6c05d90d
 def _handle_letter(match: Match[str]) -> str:
     if match.group(0).isupper():
         return "Shift-" + match.group(0)
