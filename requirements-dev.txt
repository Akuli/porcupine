--- conflicted
+++ resolved
@@ -11,10 +11,6 @@
 
 # type checking, exact versions to avoid "works on my computer" problems
 mypy==0.910
-<<<<<<< HEAD
 types-Pygments==2.9.0
 types-toml==0.1.3
-=======
-requests>=2.24.0, <3.0.0
-types-docutils==0.1.7
->>>>>>> f964ac95
+types-docutils==0.1.7