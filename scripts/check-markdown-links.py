--- conflicted
+++ resolved
@@ -34,16 +34,10 @@
         link_regexes = [
             # [text](target)
             # The text can contain spaces, and it can even be split across many lines.
-<<<<<<< HEAD
             # This also detects images ![text](target) and that's a good thing.
             r"\]\((\S+?)\)",
             # [blah blah]: target
-            r"^\[[^\[\]]+\]: (.+)$", 
-=======
-            r"\]\((\S+?)\)",
-            # [blah blah]: target
             r"^\[[^\[\]]+\]: (.+)$",
->>>>>>> d0cc282c
         ]
         for regex in link_regexes:
             for link_target in re.findall(regex, line):
