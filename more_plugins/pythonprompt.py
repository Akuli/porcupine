"""Use Python's >>> prompt inside Porcupine."""

# FIXME: >>> while True: print("lel")   (avoid making it as slow as idle is)
# FIXME: prevent writing anywhere except to the end of the prompt
# TODO: test this on windows, this may turn out to be pretty broken :(

import io
import queue
import signal
import subprocess
import sys
import threading
import tkinter
from tkinter import ttk
from typing import Any, Callable, Tuple, Union

<<<<<<< HEAD
from porcupine import get_tab_manager, menubar, tabs, textutils, utils
=======
from porcupine import get_tab_manager, menubar, tabs, textwidget
>>>>>>> 98192803


def _tupleindex(index: str) -> Tuple[int, int]:
    """Convert 'line.column' to (line, column)."""
    line, column = index.split(".")
    return (int(line), int(column))


class PythonPrompt:
    def __init__(self, textwidget: tkinter.Text, close_callback: Callable[[], None]):
        self.widget = textwidget
        self.close_callback = close_callback
        self.widget.bind("<Return>", self._on_return, add=True)
        self.widget.bind("<<PythonPrompt:KeyboardInterrupt>>", self._keyboard_interrupt, add=True)
        self.widget.bind("<<PythonPrompt:Copy>>", self._copy, add=True)
        self.widget.bind("<<PythonPrompt:Clear>>", self._clear, add=True)
        self.widget.bind("<<PythonPrompt:SendEOF>>", self._send_eof, add=True)

        # without -u python buffers stdout and everything is one enter
        # press late :( see python --help
        self.process = subprocess.Popen(
            [sys.executable, "-i", "-u"],
            stdin=subprocess.PIPE,
            stdout=subprocess.PIPE,
            stderr=subprocess.STDOUT,
            bufsize=0,
        )

        # the queuer thread is a daemon thread because it makes exiting
        # porcupine easier and interrupting it isn't a problem
        self._queue: queue.Queue[Tuple[str, Union[int, bytes]]] = queue.Queue()
        threading.Thread(target=self._queuer, daemon=True).start()
        self.widget.after_idle(self._queue_clearer)

    def _keyboard_interrupt(self, junk: object) -> None:
        try:
            self.process.send_signal(signal.SIGINT)
        except ProcessLookupError:
            # the subprocess has terminated, _queue_clearer should have
            # taken care of it already
            assert self.widget["state"] == "disabled"

    def _copy(self, junk: object) -> None:
        # i didn't find a way to do this like tkinter does it by default
        try:
            start, end = self.widget.tag_ranges("sel")
        except ValueError:
            return

        text = self.widget.get(start, end)
        if text:
            self.widget.clipboard_clear()
            self.widget.clipboard_append(text)

    def _clear(self, junk: object) -> None:
        self.widget.delete("1.0", "end-1l")

    def _send_eof(self, junk: object) -> None:
        assert self.process.stdin is not None
        self.process.stdin.close()

    def _on_return(self, junk: object) -> str:
        end_of_output = _tupleindex(str(self.widget.tag_ranges("output")[-1]))
        cursor = _tupleindex(self.widget.index("insert"))
        end = _tupleindex(self.widget.index("end - 1 char"))

        # (line, column) tuples compare nicely
        if not (end_of_output <= cursor <= end):
            return "break"

        # this happens when inputting multiple lines at once
        if end_of_output[0] < cursor[0]:
            end_of_output = (cursor[0], 0)

        # this needs to return 'break' to allow pressing enter with the
        # cursor anywhere on the line
        text = self.widget.get("%d.%d" % end_of_output, "end")  # ends with \n
        self.widget.insert("end", "\n")
        self.widget.mark_set("insert", "end")
        assert self.process.stdin is not None
        self.process.stdin.write(text.encode("utf-8"))
        self.process.stdin.flush()
        return "break"

    def _queuer(self) -> None:
        while True:
            assert self.process.stdout is not None
            output = self.process.stdout.read(io.DEFAULT_BUFFER_SIZE)
            if not output:
                # the process terminated, wait() will return the exit
                # code immediately instead of actually waiting
                self._queue.put(("exit", self.process.wait()))
                break
            self._queue.put(("output", output))

    def _queue_clearer(self) -> None:
        try:
            state, value = self._queue.get(block=False)
        except queue.Empty:
            # nothing there right now, let's come back later
            self.widget.after(50, self._queue_clearer)
            return

        if state == "exit":
            if value == 0:
                # success
                self.close_callback()
            else:
                self.widget.insert(
                    "end", f"\n\n***********************\nthe subprocess exited with code {value!r}"
                )
                self.widget.config(state="disabled")
            return

        assert state == "output" and isinstance(value, bytes)
        if sys.platform == "win32":
            value = value.replace(b"\r\n", b"\n")
        self.widget.insert("end-1c", value.decode("utf-8", errors="replace"), "output")
        self.widget.see("end-1c")

        # we got something, let's try again as soon as possible
        self.widget.after_idle(self._queue_clearer)


class PromptTab(tabs.Tab):
    def __init__(self, *args: Any, **kwargs: Any) -> None:
        super().__init__(*args, **kwargs)
        self.title_choices = ["Interactive Prompt"]

        self.textwidget = tkinter.Text(self, width=1, height=1)
        self.textwidget.pack(side="left", fill="both", expand=True)
        textutils.use_pygments_theme(self.textwidget)
        self.prompt = PythonPrompt(self.textwidget, (lambda: self.master.close_tab(self)))

        self.scrollbar = ttk.Scrollbar(self)
        self.scrollbar.pack(side="left", fill="y")
        self.textwidget.config(yscrollcommand=self.scrollbar.set)
        self.scrollbar.config(command=self.textwidget.yview)

        self.bind("<<TabSelected>>", (lambda event: self.textwidget.focus()), add=True)
        self.bind("<Destroy>", self._on_destroy, add=True)

    def _on_destroy(self, junk: object) -> None:
        # TODO: what if terminating blocks? maybe a timeout and fall
        # back to killing?
        try:
            self.prompt.process.terminate()
        except ProcessLookupError:
            # it has been terminated already
            pass


def start_prompt() -> None:
    get_tab_manager().add_tab(PromptTab(get_tab_manager()))


def setup() -> None:
    menubar.get_menu("Run").add_command(label="Interactive Python prompt", command=start_prompt)<|MERGE_RESOLUTION|>--- conflicted
+++ resolved
@@ -14,11 +14,7 @@
 from tkinter import ttk
 from typing import Any, Callable, Tuple, Union
 
-<<<<<<< HEAD
-from porcupine import get_tab_manager, menubar, tabs, textutils, utils
-=======
-from porcupine import get_tab_manager, menubar, tabs, textwidget
->>>>>>> 98192803
+from porcupine import get_tab_manager, menubar, tabs, textutils
 
 
 def _tupleindex(index: str) -> Tuple[int, int]:
