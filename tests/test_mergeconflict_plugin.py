import pathlib
import shutil
import subprocess

import pytest

from porcupine.plugins.mergeconflict import ConflictDisplayer, find_merge_conflicts

# Indented to not trigger the plugin when editing this file
merge_conflict_string = '''\
    before
    <<<<<<< HEAD
    hello there
    =======
    hello world
    >>>>>>> other_branch
    after
    '''.replace(
    ' ' * 4, ''
)


@pytest.mark.skipif(shutil.which('git') is None, reason="need git to make merge conflicts")
<<<<<<< HEAD
@pytest.mark.skipif(
    os.getenv('GITHUB_ACTIONS') == 'true', reason="somehow doesn't work in gh actions"
)
=======
>>>>>>> 9777a99e
def test_merge_conflict_string(tmp_path, monkeypatch, capfd):
    monkeypatch.chdir(tmp_path)
    file_content = 'before\nhello\nafter\n'

    subprocess.run(['git', 'init'])
    # No --global, only affects test repo
    subprocess.run(['git', 'config', 'user.name', 'foo'])
    subprocess.run(['git', 'config', 'user.email', 'foo@example.com'])

    pathlib.Path('foo.txt').write_text(file_content)
    subprocess.run(['git', 'add', 'foo.txt'])
    subprocess.run(['git', 'commit', '-m', 'create foo.txt'])
    subprocess.run(['git', 'checkout', '-b', 'other_branch'])
    pathlib.Path('foo.txt').write_text(file_content.replace('hello', 'hello world'))
    subprocess.run(['git', 'commit', '--all', '-m', 'hello there'])
    subprocess.run(['git', 'checkout', 'master'])
    pathlib.Path('foo.txt').write_text(file_content.replace('hello', 'hello there'))
    subprocess.run(['git', 'commit', '--all', '-m', 'hello my friend'])
    subprocess.run(['git', 'merge', 'other_branch'])
    assert pathlib.Path('foo.txt').read_text() == merge_conflict_string
<<<<<<< HEAD
    capfd.readouterr()  # prevents unnecessary prints from git
=======
    capfd.readouterr()   # hide unnecessary prints from git
>>>>>>> 9777a99e


def test_find_merge_conflicts(filetab):
    text = filetab.textwidget
    text.insert('end - 1 char', merge_conflict_string)
    assert find_merge_conflicts(text) == [[2, 4, 6]]
    text.insert('end - 1 char', merge_conflict_string)
    assert find_merge_conflicts(text) == [[2, 4, 6], [9, 11, 13]]

    text.insert('2.1', '<')  # too many '<' characters
    assert find_merge_conflicts(text) == []  # it gave up
    text.delete('2.1')
    assert find_merge_conflicts(text) == [[2, 4, 6], [9, 11, 13]]

    # ruin last end marker, make it give up
    text.delete(text.search('>', 'end', backwards=True))
    assert find_merge_conflicts(text) == []


def test_not_modified(filetab, tmp_path):
    filetab.path = tmp_path / 'foo.txt'
    filetab.path.write_text(merge_conflict_string)
    filetab.reload()
    assert not filetab.is_modified()


def check_use_button(textwidget, button_number):
    textwidget.delete('1.0', 'end')
    textwidget.insert('1.0', merge_conflict_string)
    displayer = ConflictDisplayer(textwidget, *find_merge_conflicts(textwidget)[0])
    textwidget.insert('2.0', 'lol\nwat\n')
    {1: displayer.part1_button, 2: displayer.part2_button}[button_number].invoke()
    textwidget.update()
    return textwidget.get('1.0', 'end - 1 char')


def test_use_buttons(filetab):
    assert check_use_button(filetab.textwidget, 1) == 'before\nlol\nwat\nhello there\nafter\n'
    assert check_use_button(filetab.textwidget, 2) == 'before\nlol\nwat\nhello world\nafter\n'<|MERGE_RESOLUTION|>--- conflicted
+++ resolved
@@ -21,12 +21,6 @@
 
 
 @pytest.mark.skipif(shutil.which('git') is None, reason="need git to make merge conflicts")
-<<<<<<< HEAD
-@pytest.mark.skipif(
-    os.getenv('GITHUB_ACTIONS') == 'true', reason="somehow doesn't work in gh actions"
-)
-=======
->>>>>>> 9777a99e
 def test_merge_conflict_string(tmp_path, monkeypatch, capfd):
     monkeypatch.chdir(tmp_path)
     file_content = 'before\nhello\nafter\n'
@@ -47,11 +41,7 @@
     subprocess.run(['git', 'commit', '--all', '-m', 'hello my friend'])
     subprocess.run(['git', 'merge', 'other_branch'])
     assert pathlib.Path('foo.txt').read_text() == merge_conflict_string
-<<<<<<< HEAD
-    capfd.readouterr()  # prevents unnecessary prints from git
-=======
     capfd.readouterr()   # hide unnecessary prints from git
->>>>>>> 9777a99e
 
 
 def test_find_merge_conflicts(filetab):
