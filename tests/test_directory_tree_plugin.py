import pathlib
import shutil
import subprocess
import sys
from functools import partial

import pytest

from porcupine import get_paned_window, tabs, utils
from porcupine.plugins import directory_tree as plugin_module
from porcupine.plugins.directory_tree import DirectoryTree, focus_treeview


@pytest.fixture
def tree():
    [tree] = [
        w
        for w in utils.get_children_recursively(get_paned_window())
        if isinstance(w, DirectoryTree)
    ]
    for child in tree.get_children(''):
        tree.delete(child)
    yield tree


def test_adding_nested_projects(tree, tmp_path):
    def get_paths():
        return [tree.get_path(project) for project in tree.get_children()]

    (tmp_path / 'a' / 'b').mkdir(parents=True)
    assert get_paths() == []
    tree.add_project(tmp_path / 'a')
    assert get_paths() == [tmp_path / 'a']
    tree.add_project(tmp_path / 'a' / 'b')
    assert get_paths() == [tmp_path / 'a' / 'b', tmp_path / 'a']
    tree.add_project(tmp_path)
    assert get_paths() == [tmp_path, tmp_path / 'a' / 'b', tmp_path / 'a']


@pytest.mark.skipif(sys.platform == 'win32', reason="rmtree can magically fail on windows")
def test_deleting_project(tree, tmp_path, tabmanager, monkeypatch):
    def get_project_names():
        return [tree.get_path(project).name for project in tree.get_children()]

    (tmp_path / 'a').mkdir(parents=True)
    (tmp_path / 'b').mkdir(parents=True)
    (tmp_path / 'a' / 'README').touch()
    (tmp_path / 'b' / 'README').touch()
    a_tab = tabs.FileTab.open_file(tabmanager, tmp_path / 'a' / 'README')
    b_tab = tabs.FileTab.open_file(tabmanager, tmp_path / 'b' / 'README')

    tabmanager.add_tab(a_tab)
    assert get_project_names() == ['a']
    tabmanager.close_tab(a_tab)
    shutil.rmtree(tmp_path / 'a')
    tabmanager.add_tab(b_tab)
    assert get_project_names() == ['b']
    tabmanager.close_tab(b_tab)


def test_autoclose(tree, tmp_path, tabmanager, monkeypatch):
    def get_project_names():
        return [tree.get_path(project).name for project in tree.get_children()]

    (tmp_path / 'a').mkdir(parents=True)
    (tmp_path / 'b').mkdir(parents=True)
    (tmp_path / 'c').mkdir(parents=True)
    (tmp_path / 'a' / 'README').touch()
    (tmp_path / 'b' / 'README').touch()
    (tmp_path / 'c' / 'README').touch()
    a_tab = tabs.FileTab.open_file(tabmanager, tmp_path / 'a' / 'README')
    b_tab = tabs.FileTab.open_file(tabmanager, tmp_path / 'b' / 'README')
    c_tab = tabs.FileTab.open_file(tabmanager, tmp_path / 'c' / 'README')
    monkeypatch.setattr(plugin_module, 'MAX_PROJECTS', 2)

    assert get_project_names() == []

    tabmanager.add_tab(a_tab)
    assert get_project_names() == ['a']
    tabmanager.add_tab(b_tab)
    assert get_project_names() == ['b', 'a']
    tabmanager.add_tab(c_tab)
    assert get_project_names() == ['c', 'b', 'a']

    tabmanager.close_tab(b_tab)
    assert get_project_names() == ['c', 'a']
    tabmanager.close_tab(c_tab)
    assert get_project_names() == ['c', 'a']
    tabmanager.close_tab(a_tab)
    assert get_project_names() == ['c', 'a']


<<<<<<< HEAD
@pytest.fixture
def dont_run_in_thread(monkeypatch):
    def func(blocking_function, done_callback, check_interval_ms=69):
        done_callback(True, blocking_function())

    monkeypatch.setattr(utils, 'run_in_thread', func)


=======
>>>>>>> 9777a99e
@pytest.mark.skipif(shutil.which('git') is None, reason="git not found")
def test_added_and_modified_content(tree, tmp_path, monkeypatch, dont_run_in_thread):
    monkeypatch.chdir(tmp_path)

    subprocess.check_call(['git', 'init', '--quiet'], stdout=subprocess.DEVNULL)
    tree.add_project(tmp_path)

    pathlib.Path('a').write_text('a')
    pathlib.Path('b').write_text('b')
    subprocess.check_call(['git', 'add', 'a', 'b'])
    pathlib.Path('b').write_text('lol')
    [project_id] = tree.get_children()

    tree.refresh_everything()
    assert set(tree.item(project_id, 'tags')) == {'project', 'dir', 'git_modified'}

    subprocess.check_call(['git', 'add', 'a', 'b'])
    tree.refresh_everything()
    assert set(tree.item(project_id, 'tags')) == {'project', 'dir', 'git_added'}


@pytest.mark.skipif(shutil.which('git') is None, reason="git not found")
def test_merge_conflict(tree, tmp_path, monkeypatch, dont_run_in_thread):
    monkeypatch.chdir(tmp_path)

    # Resulting output of 'git log --graph --oneline --all':
    #
    #    * 84dca05 (HEAD -> b) b
    #    | * 9dbd837 (master) a
    #    |/
    #    * e16c2a7 initial
    run = partial(subprocess.run, stdout=subprocess.DEVNULL, shell=True, check=True)
    run('git init --quiet')
    run('git config user.name foo')  # not --global, will stay inside repo
    run('git config user.email foo@bar.baz')
    pathlib.Path('file').write_text('initial')
    run('git add file')
    run('git commit -m initial')
    pathlib.Path('file').write_text('a')
    run('git add file')
    run('git commit -m a')
    run('git checkout --quiet -b b HEAD~')  # can't use HEAD^ because ^ is special in windows
    pathlib.Path('file').write_text('b')
    run('git add file')
    run('git commit -m b')
    run('git merge master', check=False)  # Git returns status 1 when merge conflict occurs

    tree.add_project(tmp_path)
    [project_id] = tree.get_children()
    tree.refresh_everything()
    assert set(tree.item(project_id, 'tags')) == {'project', 'dir', 'git_mergeconflict'}


def test_select_file(tree, monkeypatch, tmp_path, tabmanager, dont_run_in_thread):
    (tmp_path / 'a').mkdir(parents=True)
    (tmp_path / 'b').mkdir(parents=True)
    (tmp_path / 'a' / 'README').touch()
    (tmp_path / 'b' / 'README').touch()
    (tmp_path / 'b' / 'file1').touch()
    (tmp_path / 'b' / 'file2').touch()

    a_readme = tabs.FileTab.open_file(tabmanager, tmp_path / 'a' / 'README')
    b_file1 = tabs.FileTab.open_file(tabmanager, tmp_path / 'b' / 'file1')
    b_file2 = tabs.FileTab.open_file(tabmanager, tmp_path / 'b' / 'file2')
    tabmanager.add_tab(a_readme)
    tabmanager.add_tab(b_file1)
    tabmanager.add_tab(b_file2)
    tree.update()

    tabmanager.select(a_readme)
    tree.update()
    assert tree.get_path(tree.selection()[0]) == tmp_path / 'a'

    tabmanager.select(b_file1)
    tree.update()
    assert tree.get_path(tree.selection()[0]) == tmp_path / 'b'

    # Simulate user opening selected item
    tree.item(tree.selection()[0], open=True)
    tree.event_generate('<<TreeviewOpen>>')
    tree.update()
    assert tree.get_path(tree.selection()[0]) == tmp_path / 'b' / 'file1'

    tabmanager.select(b_file2)
    tree.update()
    assert tree.get_path(tree.selection()[0]) == tmp_path / 'b' / 'file2'

    b_file2.save_as(tmp_path / 'b' / 'file3')
    tree.update()
    assert tree.get_path(tree.selection()[0]) == tmp_path / 'b' / 'file3'

    tabmanager.close_tab(a_readme)
    tabmanager.close_tab(b_file1)
    tabmanager.close_tab(b_file2)


def test_focusing_treeview_with_keyboard_updates_selection(tree, tmp_path, dont_run_in_thread):
    (tmp_path / 'README').touch()
    (tmp_path / 'hello.py').touch()
    tree.add_project(tmp_path, refresh=False)
    focus_treeview(tree)
    assert tree.selection()<|MERGE_RESOLUTION|>--- conflicted
+++ resolved
@@ -90,17 +90,6 @@
     assert get_project_names() == ['c', 'a']
 
 
-<<<<<<< HEAD
-@pytest.fixture
-def dont_run_in_thread(monkeypatch):
-    def func(blocking_function, done_callback, check_interval_ms=69):
-        done_callback(True, blocking_function())
-
-    monkeypatch.setattr(utils, 'run_in_thread', func)
-
-
-=======
->>>>>>> 9777a99e
 @pytest.mark.skipif(shutil.which('git') is None, reason="git not found")
 def test_added_and_modified_content(tree, tmp_path, monkeypatch, dont_run_in_thread):
     monkeypatch.chdir(tmp_path)
