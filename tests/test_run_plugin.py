--- conflicted
+++ resolved
@@ -6,13 +6,8 @@
 
 import pytest
 
-<<<<<<< HEAD
-from porcupine import get_main_window, utils
+from porcupine import get_main_window, get_tab_manager, utils
 from porcupine.plugins.run import dialog, no_terminal, settings, terminal
-=======
-from porcupine import get_main_window, get_tab_manager, utils
-from porcupine.plugins.run import no_terminal, settings, terminal
->>>>>>> d517df72
 
 
 @pytest.fixture(autouse=True)
