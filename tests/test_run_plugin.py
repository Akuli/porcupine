--- conflicted
+++ resolved
@@ -72,11 +72,6 @@
 
     no_terminal.run_command(f"{utils.quote(sys.executable)} main.py", tmp_path)
     tkinter_sleep(1)
-<<<<<<< HEAD
-
-    assert "No such file or directory" in output_textwidget.get("1.0", "end")
-    assert "The process failed with status 1." in output_textwidget.get("1.0", "end")
-=======
     assert "No such file or directory" in get_output(filetab)
     assert "The process failed with status 1." in get_output(filetab)
 
@@ -92,7 +87,6 @@
     no_terminal.run_command(f"{utils.quote(sys.executable)} sleeper.py", tmp_path)
     tkinter_sleep(1)
     assert "This should show up immediately" in get_output(filetab)
->>>>>>> 719da274
 
 
 def test_no_previous_command_error(filetab, tmp_path, mocker):
