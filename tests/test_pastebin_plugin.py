--- conflicted
+++ resolved
@@ -135,14 +135,7 @@
         assert thread_done and fake_wait_window_done
 
 
-<<<<<<< HEAD
-@pytest.mark.skipif(
-    os.getenv('GITHUB_ACTIONS') == 'true', reason="somehow doesn't work with gh actions"
-)
-def test_paste_error_handling(monkeypatch, caplog, mocker, tabmanager, filetab):
-=======
 def test_paste_error_handling(monkeypatch, caplog, mocker, tabmanager, filetab, dont_run_in_thread):
->>>>>>> 9777a99e
     monkeypatch.setattr(pastebin_module, 'DPASTE_URL', 'ThisIsNotValidUrlStart://wat')
     mocker.patch('porcupine.utils.errordialog')
 
