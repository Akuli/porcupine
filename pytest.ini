--- conflicted
+++ resolved
@@ -1,15 +1,10 @@
 [pytest]
 # why we disable nose plugin: https://github.com/pytest-dev/pytest/issues/10825
-<<<<<<< HEAD
-addopts = --doctest-modules -p no:nose --ignore porcupine/plugins/run/windows_run.py
-testpaths = tests/ porcupine/
-=======
 #
 # The debug prompt plugin's docstring contains a ">>>" that isn't a doctest.
 # I don't want a "# doctest: +SKIP" comment because it would show up in the plugin manager.
 addopts = --doctest-modules --capture=no -p no:nose --ignore porcupine/plugins/porcupine_debug_prompt.py
 testpaths = porcupine/ tests/
->>>>>>> 7a982233
 markers = pastebin_test
 
 # uncomment this if you dare... i like how pytest hides the shittyness
