appdirs
requests>=2.24.0, <3.0.0
pygments>=1.6
toposort>=1.5
colorama>=0.2.5
sansio-lsp-client>=0.8.0,<0.9.0
python-language-server>=0.36.2,<1.0.0
<<<<<<< HEAD

# typing.Literal is new in python 3.8
typing_extensions

dacite>=1.5.1,<2.0.0
toml
# can't put black here, breaks windows installer build
=======
black
# typing.Literal is new in python 3.8
typing_extensions
dacite>=1.5.1,<2.0.0
toml
ttkthemes>=3.0.0
>>>>>>> b3ccbc15
<|MERGE_RESOLUTION|>--- conflicted
+++ resolved
@@ -5,19 +5,9 @@
 colorama>=0.2.5
 sansio-lsp-client>=0.8.0,<0.9.0
 python-language-server>=0.36.2,<1.0.0
-<<<<<<< HEAD
-
-# typing.Literal is new in python 3.8
-typing_extensions
-
-dacite>=1.5.1,<2.0.0
-toml
 # can't put black here, breaks windows installer build
-=======
-black
 # typing.Literal is new in python 3.8
 typing_extensions
 dacite>=1.5.1,<2.0.0
 toml
-ttkthemes>=3.0.0
->>>>>>> b3ccbc15
+ttkthemes>=3.0.0