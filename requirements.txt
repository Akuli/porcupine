# feel free to make these version numbers higher if needed

# any version should have what porcupine/dirs.py needs
# https://github.com/ActiveState/appdirs/blob/master/CHANGES.rst
appdirs

# this is just for the pastebin plugin, any python 3 compatible
# requests should work
# https://github.com/kennethreitz/requests/blob/master/HISTORY.rst
requests>=2.24.0, <3.0.0

# pygments docs say "new in 1.6" about many things that porcupine uses
pygments>=1.6

# CircularDependencyError was added in 1.5, see changelog in pypi
toposort>=1.5

# colored output on windows, might be used for something else later
# ubuntu 14.04 comes with colorama 0.2.5 in repos
colorama>=0.2.5

# 0.7.2 is first release that correctly supports type hints: https://github.com/PurpleMyst/sansio-lsp-client/pull/13
sansio-lsp-client>=0.8.0,<0.9.0

# to have something hopefully work by default
python-language-server>=0.36.2,<1.0.0

<<<<<<< HEAD
# for autopep8 plugin
#autopep8
=======
# for black plugin
black
>>>>>>> 55bc6200

# typing.Literal is new in python 3.8
typing_extensions

# for event stuff in porcupine.utils
dacite>=1.5.1,<2.0.0

toml<|MERGE_RESOLUTION|>--- conflicted
+++ resolved
@@ -25,13 +25,8 @@
 # to have something hopefully work by default
 python-language-server>=0.36.2,<1.0.0
 
-<<<<<<< HEAD
-# for autopep8 plugin
-#autopep8
-=======
 # for black plugin
 black
->>>>>>> 55bc6200
 
 # typing.Literal is new in python 3.8
 typing_extensions
