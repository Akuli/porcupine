--- conflicted
+++ resolved
@@ -53,12 +53,8 @@
     python3 -m pip install --user --upgrade pip
     python3 -m venv porcupine-venv
     source porcupine-venv/bin/activate
-<<<<<<< HEAD
     pip install wheel
-    pip install https://github.com/Akuli/porcupine/archive/v2022.11.25.zip
-=======
-    python3 -m pip install https://github.com/Akuli/porcupine/archive/v2023.01.19.zip
->>>>>>> 235f8e67
+    pip install https://github.com/Akuli/porcupine/archive/v2023.01.19.zip
     porcu
 
 If you want to leave Porcupine running and use the same terminal for something else,
@@ -79,12 +75,8 @@
     python3 -m pip install --user --upgrade pip
     python3 -m venv porcupine-venv
     source porcupine-venv/bin/activate
-<<<<<<< HEAD
     pip install wheel
-    pip install https://github.com/Akuli/porcupine/archive/v2022.11.25.zip
-=======
-    python3 -m pip install https://github.com/Akuli/porcupine/archive/v2023.01.19.zip
->>>>>>> 235f8e67
+    pip install https://github.com/Akuli/porcupine/archive/v2023.01.19.zip
     porcu
 
 If you want to leave Porcupine running and use the same terminal for something else,
