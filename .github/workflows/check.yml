--- conflicted
+++ resolved
@@ -29,30 +29,8 @@
         time mypy --platform darwin --python-version 3.8 porcupine more_plugins docs/extensions.py *.py
         time mypy --platform darwin --python-version 3.9 porcupine more_plugins docs/extensions.py *.py
         time mypy --platform darwin --python-version 3.10 porcupine more_plugins docs/extensions.py *.py
-<<<<<<< HEAD
 
   pytest:
-=======
-  pytest-windows:
-    timeout-minutes: 10
-    strategy:
-      matrix:
-        python-version: ["3.7", "3.8", "3.9", "3.10"]
-    env:
-      TCLLIBPATH: lib
-    runs-on: windows-latest
-    steps:
-    - uses: actions/checkout@v2
-    - uses: actions/setup-python@v4
-      with:
-        python-version: ${{ matrix.python-version }}
-        cache: pip
-    - run: pip install wheel
-    - run: pip install -r requirements.txt -r requirements-dev.txt
-    - run: python scripts/download-tkdnd.py
-    - run: python -m pytest --durations=10
-  pytest-linux:
->>>>>>> aba4b8d9
     timeout-minutes: 10
     strategy:
       matrix:
@@ -76,7 +54,7 @@
         echo "TCLLIBPATH=lib" >> $env:GITHUB_ENV
     - uses: GabrielBB/xvfb-action@v1.4
       with:
-        run: python -m pytest -vvvv --durations=10
+        run: python -m pytest --durations=10
 
   # Separate from other pytests because tkinter doesn't work on macos with actions/setup-python.
   # It imports, but gives this error:    RuntimeError: tk.h version (8.6) doesn't match libtk.a version (8.5)
@@ -100,7 +78,7 @@
     - run: $PYTHON --version
     - run: $PYTHON -m pip install -r requirements.txt -r requirements-dev.txt
     - run: $PYTHON scripts/download-tkdnd.py
-    - run: $PYTHON -m pytest -vvvv --durations=10
+    - run: $PYTHON -m pytest --durations=10
 
   black:
     runs-on: ubuntu-latest
